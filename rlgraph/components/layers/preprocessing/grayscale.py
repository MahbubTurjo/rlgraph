# Copyright 2018 The RLgraph authors. All Rights Reserved.
#
# Licensed under the Apache License, Version 2.0 (the "License");
# you may not use this file except in compliance with the License.
# You may obtain a copy of the License at
#
#     http://www.apache.org/licenses/LICENSE-2.0
#
# Unless required by applicable law or agreed to in writing, software
# distributed under the License is distributed on an "AS IS" BASIS,
# WITHOUT WARRANTIES OR CONDITIONS OF ANY KIND, either express or implied.
# See the License for the specific language governing permissions and
# limitations under the License.
# ==============================================================================

from __future__ import absolute_import
from __future__ import division
from __future__ import print_function

import numpy as np
from six.moves import xrange as range_
import cv2

from rlgraph.backend_system import get_backend
from rlgraph.components.layers.preprocessing import PreprocessLayer
from rlgraph.utils.ops import flatten_op, unflatten_op
from rlgraph.utils.util import get_rank, get_shape

if get_backend() == "tf":
    import tensorflow as tf


class GrayScale(PreprocessLayer):
    """
    A simple grayscale converter for RGB images of arbitrary dimensions (normally, an image is 2D).

    [1]: C Kanan, GW Cottrell: Color-to-Grayscale: Does the Method Matter in Image Recognition? - PLOS One (2012)
    """
    def __init__(self, weights=None, keep_rank=False, scope="grayscale", **kwargs):
        """
        Args:
            weights (Optional[tuple,list]): A list/tuple of three items indicating the weights to apply to the 3 color
                channels (RGB).
            keep_rank (bool): Whether to keep the color-depth rank in the pre-processed tensor (default: False).
        """
        super(GrayScale, self).__init__(scope=scope, **kwargs)

        # A list of weights used to reduce the last rank (e.g. color rank) of the inputs.
        self.weights = weights or (0.299, 0.587, 0.114)  # magic RGB-weights for "natural" gray-scaling results
        # The dimension of the last rank (e.g. color rank of the image).
        self.last_rank = len(self.weights)
        # Whether to keep the last rank with dim=1.
        self.keep_rank = keep_rank
        # The output spaces after preprocessing (per flat-key).
        self.output_spaces = None

    def get_preprocessed_space(self, space):
        ret = dict()
        for key, value in space.flatten().items():
            shape = list(value.shape)
            if self.keep_rank is True:
                shape[-1] = 1
            else:
                shape.pop(-1)
            ret[key] = value.__class__(shape=tuple(shape), add_batch_rank=value.has_batch_rank)
        return unflatten_op(ret)

    def check_input_spaces(self, input_spaces, action_space=None):
        super(GrayScale, self).check_input_spaces(input_spaces, action_space)
        in_space = input_spaces["inputs"]
        self.output_spaces = flatten_op(self.get_preprocessed_space(in_space))

    def _graph_fn_apply(self, inputs):
        """
        Gray-scales images of arbitrary rank.
        Normally, the images' rank is 3 (width/height/colors), but can also be: batch/width/height/colors, or any other.
        However, the last rank must be of size: len(self.weights).

        Args:
            images (tensor): Single image or a batch of images to be gray-scaled (last rank=n colors, where
                n=len(self.weights)).

        Returns:
            DataOp: The op for processing the images.
        """
        # The reshaped weights used for the grayscale operation.
<<<<<<< HEAD
        images_shape = get_shape(inputs)
        assert images_shape[-1] == self.last_rank,\
            "ERROR: Given image's shape ({}) does not match number of weights (last rank must be {})!".\
            format(images_shape, self.last_rank)
        weights_reshaped = np.reshape(a=self.weights,
                                      newshape=tuple([1] * (get_rank(inputs)-1)) + (self.last_rank,))
        if self.backend == "python" or get_backend() == "python":
            return np.sum(a=weights_reshaped * inputs, axis=-1, keepdims=self.keep_rank)
        elif get_backend() == "tf":
            return tf.reduce_sum(input_tensor=weights_reshaped * inputs, axis=-1, keepdims=self.keep_rank)
=======
        if isinstance(images, list):
            images = np.asarray(images)
        images_shape = get_shape(images)
        assert images_shape[-1] == self.last_rank,\
            "ERROR: Given image's shape ({}) does not match number of weights (last rank must be {})!".\
            format(images_shape, self.last_rank)

        if self.backend == "python" or get_backend() == "python":
            if images.ndim == 4:
                grayscaled = []
                for i in range_(len(images)):
                    scaled = cv2.cvtColor(images[i], cv2.COLOR_RGB2GRAY)
                    grayscaled.append(scaled)
                scaled_images = np.asarray(grayscaled)

                # Keep last dim.
                if self.keep_rank:
                    scaled_images = scaled_images[:, :, :, np.newaxis]
                return scaled_images
        elif get_backend() == "tf":
            weights_reshaped = np.reshape(a=self.weights,
                                          newshape=tuple([1] * (get_rank(images) - 1)) + (self.last_rank,))
            return tf.reduce_sum(input_tensor=weights_reshaped * images, axis=-1, keepdims=self.keep_rank)
>>>>>>> a952e6a0
<|MERGE_RESOLUTION|>--- conflicted
+++ resolved
@@ -84,7 +84,8 @@
             DataOp: The op for processing the images.
         """
         # The reshaped weights used for the grayscale operation.
-<<<<<<< HEAD
+        if isinstance(inputs, list):
+            images = np.asarray(inputs)
         images_shape = get_shape(inputs)
         assert images_shape[-1] == self.last_rank,\
             "ERROR: Given image's shape ({}) does not match number of weights (last rank must be {})!".\
@@ -92,22 +93,10 @@
         weights_reshaped = np.reshape(a=self.weights,
                                       newshape=tuple([1] * (get_rank(inputs)-1)) + (self.last_rank,))
         if self.backend == "python" or get_backend() == "python":
-            return np.sum(a=weights_reshaped * inputs, axis=-1, keepdims=self.keep_rank)
-        elif get_backend() == "tf":
-            return tf.reduce_sum(input_tensor=weights_reshaped * inputs, axis=-1, keepdims=self.keep_rank)
-=======
-        if isinstance(images, list):
-            images = np.asarray(images)
-        images_shape = get_shape(images)
-        assert images_shape[-1] == self.last_rank,\
-            "ERROR: Given image's shape ({}) does not match number of weights (last rank must be {})!".\
-            format(images_shape, self.last_rank)
-
-        if self.backend == "python" or get_backend() == "python":
-            if images.ndim == 4:
+            if inputs.ndim == 4:
                 grayscaled = []
-                for i in range_(len(images)):
-                    scaled = cv2.cvtColor(images[i], cv2.COLOR_RGB2GRAY)
+                for i in range_(len(inputs)):
+                    scaled = cv2.cvtColor(inputs[i], cv2.COLOR_RGB2GRAY)
                     grayscaled.append(scaled)
                 scaled_images = np.asarray(grayscaled)
 
@@ -117,6 +106,5 @@
                 return scaled_images
         elif get_backend() == "tf":
             weights_reshaped = np.reshape(a=self.weights,
-                                          newshape=tuple([1] * (get_rank(images) - 1)) + (self.last_rank,))
-            return tf.reduce_sum(input_tensor=weights_reshaped * images, axis=-1, keepdims=self.keep_rank)
->>>>>>> a952e6a0
+                                          newshape=tuple([1] * (get_rank(inputs) - 1)) + (self.last_rank,))
+            return tf.reduce_sum(input_tensor=weights_reshaped * inputs, axis=-1, keepdims=self.keep_rank)
