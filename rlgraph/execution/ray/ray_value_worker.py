--- conflicted
+++ resolved
@@ -150,31 +150,6 @@
     def as_remote(cls, num_cpus=None, num_gpus=None):
         return ray.remote(num_cpus=num_cpus, num_gpus=num_gpus)(cls)
 
-<<<<<<< HEAD
-    def setup_preprocessor(self, preprocessing_spec, in_space):
-        if preprocessing_spec is not None:
-            # TODO move ingraph for python component assembly.
-            preprocessing_spec = deepcopy(preprocessing_spec)
-            in_space = deepcopy(in_space)
-            # Set scopes.
-            scopes = [preprocessor["scope"] for preprocessor in preprocessing_spec]
-            # Set backend to python.
-            for spec in preprocessing_spec:
-                spec["backend"] = "python"
-            processor_stack = PreprocessorStack(*preprocessing_spec, backend="python")
-            build_space = in_space
-            for sub_comp_scope in scopes:
-                processor_stack.sub_components[sub_comp_scope].create_variables(input_spaces=dict(
-                    inputs=build_space
-                ), action_space=None)
-                build_space = processor_stack.sub_components[sub_comp_scope].get_preprocessed_space(build_space)
-            processor_stack.reset()
-            return processor_stack
-        else:
-            return None
-
-=======
->>>>>>> fc0d0357
     def setup_agent(self, agent_config, worker_spec):
         """
         Sets up agent, potentially modifying its configuration via worker specific settings.
