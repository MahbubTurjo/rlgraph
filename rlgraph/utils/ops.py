--- conflicted
+++ resolved
@@ -157,12 +157,8 @@
 
 
 def flatten_op(
-<<<<<<< HEAD
-        op, key_scope="", op_tuple_list=None, scope_separator_at_start=True, mapping=None, flatten_alongside=None
-=======
         op, key_scope="", op_tuple_list=None, custom_scope_separator=None, scope_separator_at_start=True, mapping=None,
         flatten_alongside=None
->>>>>>> 94691a8d
 ):
     """
     Flattens a single ContainerDataOp or a native python dict/tuple into a FlattenedDataOp with auto-key generation.
@@ -171,11 +167,6 @@
         op (Union[ContainerDataOp,dict,tuple]): The item to flatten.
         key_scope (str): The recursive scope for auto-key generation.
         op_tuple_list (list): The list of tuples (key, value) to be converted into the final FlattenedDataOp.
-<<<<<<< HEAD
-        scope_separator_at_start (bool): If to prepend a scope separator before the first key in a
-            recursive structure. Default false.
-        mapping (Optional[callable]): An optional mapping function for op (and all nested ops) to be passed through.
-=======
 
         custom_scope_separator (str): The separator to use in the returned dict for scopes.
             Default: '/'.
@@ -185,7 +176,6 @@
 
         mapping (Optional[callable]): An optional mapping function for op (and all nested ops) to be passed through.
 
->>>>>>> 94691a8d
         flatten_alongside (Optional[dict]): If given, flatten only according to this dictionary, not any further down
             the nested input structure of `op`. This is useful to flatten e.g. along some action-space, but not
             further down (e.g. into the tuple of a distribution's parameters).
@@ -223,13 +213,8 @@
                 op_tuple_list.append((scope, op[key]))
             else:
                 flatten_op(
-<<<<<<< HEAD
-                    op[key], key_scope=scope, op_tuple_list=op_tuple_list, scope_separator_at_start=True,
-                    mapping=mapping, flatten_alongside=flatten_alongside
-=======
                         op[key], key_scope=scope, op_tuple_list=op_tuple_list, scope_separator_at_start=True,
                         mapping=mapping, flatten_alongside=flatten_alongside
->>>>>>> 94691a8d
                 )
     elif isinstance(op, tuple):
         if scope_separator_at_start:
