--- conflicted
+++ resolved
@@ -14,11 +14,6 @@
 # ==============================================================================
 
 from __future__ import absolute_import, division, print_function
-<<<<<<< HEAD
-
-import numpy as np
-=======
->>>>>>> 94691a8d
 
 from rlgraph.agents import Agent
 from rlgraph.components import Memory, PrioritizedReplay, DQNLossFunction
@@ -180,13 +175,8 @@
         extra_returns = [extra_returns] if isinstance(extra_returns, str) else (extra_returns or [])
         # States come in without preprocessing -> use state space.
         if apply_preprocessing:
-<<<<<<< HEAD
             call_method = "get_actions"
-            batched_states = self.state_space.force_batch(states)
-=======
-            call_method = "get_preprocessed_state_and_action"
             batched_states, remove_batch_rank = self.state_space.force_batch(states)
->>>>>>> 94691a8d
         else:
             call_method = "get_actions_from_preprocessed_states"
             batched_states = states
