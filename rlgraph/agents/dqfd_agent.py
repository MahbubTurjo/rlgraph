# Copyright 2018/2019 The RLgraph authors. All Rights Reserved.
#
# Licensed under the Apache License, Version 2.0 (the "License");
# you may not use this file except in compliance with the License.
# You may obtain a copy of the License at
#
#     http://www.apache.org/licenses/LICENSE-2.0
#
# Unless required by applicable law or agreed to in writing, software
# distributed under the License is distributed on an "AS IS" BASIS,
# WITHOUT WARRANTIES OR CONDITIONS OF ANY KIND, either express or implied.
# See the License for the specific language governing permissions and
# limitations under the License.
# ==============================================================================

from __future__ import absolute_import
from __future__ import division
from __future__ import print_function

import numpy as np

from rlgraph.agents import Agent
from rlgraph.components import Memory, PrioritizedReplay, ContainerMerger, ContainerSplitter, DQFDLossFunction
from rlgraph.spaces import FloatBox, BoolBox
from rlgraph.utils import RLGraphError
from rlgraph.utils.decorators import rlgraph_api
from rlgraph.utils.util import strip_list


class DQFDAgent(Agent):
    """
    Deep-Q-learning from demonstration is an extension compatible with Double/Dueling DQN which
    uses a supervised large-margin loss to pretrain an agent from expert demonstrations. Paper:

    https://arxiv.org/abs/1704.03732
    """
    def __init__(
        self,
        state_space,
        action_space,
        discount=0.98,
        preprocessing_spec=None,
        network_spec=None,
        internal_states_space=None,
        policy_spec=None,
        exploration_spec=None,
        execution_spec=None,
        optimizer_spec=None,
        observe_spec=None,
        update_spec=None,
        summary_spec=None,
        saver_spec=None,
        auto_build=True,
        name="dqfd-agent",
        expert_margin=0.5,
        supervised_weight=1.0,
        double_q=True,
        dueling_q=True,
        huber_loss=False,
        n_step=1,
        shared_container_action_target=False,
        memory_spec=None,
        demo_memory_spec=None,
        demo_sample_ratio=0.2,
    ):

        """
        Args:
            state_space (Union[dict,Space]): Spec dict for the state Space or a direct Space object.
            action_space (Union[dict,Space]): Spec dict for the action Space or a direct Space object.
            preprocessing_spec (Optional[list,PreprocessorStack]): The spec list for the different necessary states
                preprocessing steps or a PreprocessorStack object itself.
            discount (float): The discount factor (gamma).
            network_spec (Optional[list,NeuralNetwork]): Spec list for a NeuralNetwork Component or the NeuralNetwork
                object itself.
            internal_states_space (Optional[Union[dict,Space]]): Spec dict for the internal-states Space or a direct
                Space object for the Space(s) of the internal (RNN) states.
            policy_spec (Optional[dict]): An optional dict for further kwargs passing into the Policy c'tor.
            exploration_spec (Optional[dict]): The spec-dict to create the Exploration Component.
            execution_spec (Optional[dict,Execution]): The spec-dict specifying execution settings.
            optimizer_spec (Optional[dict,Optimizer]): The spec-dict to create the Optimizer for this Agent.
            observe_spec (Optional[dict]): Spec-dict to specify `Agent.observe()` settings.
            update_spec (Optional[dict]): Spec-dict to specify `Agent.update()` settings.
            summary_spec (Optional[dict]): Spec-dict to specify summary settings.
            saver_spec (Optional[dict]): Spec-dict to specify saver settings.
            auto_build (Optional[bool]): If True (default), immediately builds the graph using the agent's
                graph builder. If false, users must separately call agent.build(). Useful for debugging or analyzing
                components before building.
            name (str): Some name for this Agent object.
            expert_margin (float): The expert margin enforces a distance in Q-values between expert action and
                all other actions.
            supervised_weight (float): Indicates weight of the expert loss.
            double_q (bool): Whether to use the double DQN loss function (see [2]).
            dueling_q (bool): Whether to use a dueling layer in the ActionAdapter  (see [3]).
            huber_loss (bool) : Whether to apply a Huber loss. (see [4]).
            n_step (Optional[int]): n-step adjustment to discounting.
            memory_spec (Optional[dict,Memory]): The spec for the Memory to use.
            demo_memory_spec (Optional[dict,Memory]): The spec for the Demo-Memory to use.
        """
        # Fix action-adapter before passing it to the super constructor.
        # Use a DuelingPolicy (instead of a basic Policy) if option is set.
        if dueling_q is True:
            if policy_spec is None:
                policy_spec = {}
            policy_spec["type"] = "dueling-policy"
            # Give us some default state-value nodes.
            if "units_state_value_stream" not in policy_spec:
                policy_spec["units_state_value_stream"] = 128
        super(DQFDAgent, self).__init__(
            state_space=state_space,
            action_space=action_space,
            discount=discount,
            preprocessing_spec=preprocessing_spec,
            network_spec=network_spec,
            internal_states_space=internal_states_space,
            policy_spec=policy_spec,
            exploration_spec=exploration_spec,
            execution_spec=execution_spec,
            optimizer_spec=optimizer_spec,
            observe_spec=observe_spec,
            update_spec=update_spec,
            summary_spec=summary_spec,
            saver_spec=saver_spec,
            auto_build=auto_build,
            name=name
        )
        # Assert that the synch interval is a multiple of the update_interval.
        if self.update_spec["sync_interval"] / self.update_spec["update_interval"] != \
                self.update_spec["sync_interval"] // self.update_spec["update_interval"]:
            raise RLGraphError(
                "ERROR: sync_interval ({}) must be multiple of update_interval "
                "({})!".format(self.update_spec["sync_interval"], self.update_spec["update_interval"])
            )

        self.double_q = double_q
        self.dueling_q = dueling_q
        self.huber_loss = huber_loss
        self.expert_margin = expert_margin

        self.batch_size = self.update_spec["batch_size"]
        self.default_margins = np.asarray([self.expert_margin] * self.batch_size)

        self.demo_batch_size = int(demo_sample_ratio * self.update_spec["batch_size"] / (1.0 - demo_sample_ratio))
        self.demo_margins = np.asarray([self.expert_margin] * self.demo_batch_size)
        self.shared_container_action_target = shared_container_action_target

        # Extend input Space definitions to this Agent's specific API-methods.
        preprocessed_state_space = self.preprocessed_state_space.with_batch_rank()
        reward_space = FloatBox(add_batch_rank=True)
        terminal_space = BoolBox(add_batch_rank=True)
        weight_space = FloatBox(add_batch_rank=True)

        self.input_spaces.update(dict(
            actions=self.action_space.with_batch_rank(),
            policy_weights="variables:{}".format(self.policy.scope),
            time_step=int,
            use_exploration=bool,
            demo_batch_size=int,
            apply_demo_loss=bool,
            preprocessed_states=preprocessed_state_space,
            rewards=reward_space,
            terminals=terminal_space,
            expert_margins=FloatBox(add_batch_rank=True),
            next_states=preprocessed_state_space,
            preprocessed_next_states=preprocessed_state_space,
            importance_weights=weight_space
        ))

        # The merger to merge inputs into one record Dict going into the memory.
        self.merger = ContainerMerger("states", "actions", "rewards", "next_states", "terminals")

        # The replay memory.
        self.memory = Memory.from_spec(memory_spec)
        # Cannot have same default name.
        demo_memory_spec["scope"] = "demo-memory"
        self.demo_memory = Memory.from_spec(demo_memory_spec)

        # The splitter for splitting up the records from the memories.
        self.splitter = ContainerSplitter("states", "actions", "rewards", "terminals", "next_states")

        # Copy our Policy (target-net), make target-net synchronizable.
        self.target_policy = self.policy.copy(scope="target-policy", trainable=False)
        # Number of steps since the last target-net synching from the main policy.
        self.steps_since_target_net_sync = 0

        self.use_importance_weights = isinstance(self.memory, PrioritizedReplay)
        self.loss_function = DQFDLossFunction(
            supervised_weight=supervised_weight,
            discount=self.discount, double_q=self.double_q, huber_loss=self.huber_loss,
            shared_container_action_target=shared_container_action_target,
            importance_weights=self.use_importance_weights, n_step=n_step
        )

        # Add all our sub-components to the core.
        self.root_component.add_components(
            self.preprocessor, self.merger, self.memory, self.demo_memory, self.splitter, self.policy,
            self.target_policy, self.exploration, self.loss_function, self.optimizer
        )

        # Define the Agent's (root-Component's) API.
        self.define_graph_api()

        if self.auto_build:
            self._build_graph([self.root_component], self.input_spaces, optimizer=self.optimizer,
                              batch_size=self.update_spec["batch_size"])
            self.graph_built = True

    def define_graph_api(self):
        super(DQFDAgent, self).define_graph_api()

        agent = self

        # Reset operation (resets preprocessor).
        if self.preprocessing_required:
            @rlgraph_api(component=self.root_component)
            def reset_preprocessor(root):
                reset_op = agent.preprocessor.reset()
                return reset_op

        # Act from preprocessed states.
        @rlgraph_api(component=self.root_component)
        def action_from_preprocessed_state(root, preprocessed_states, time_step=0, use_exploration=True):
            sample_deterministic = agent.policy.get_deterministic_action(preprocessed_states)
            actions = agent.exploration.get_action(sample_deterministic["action"], time_step, use_exploration)
            return actions, preprocessed_states

        # State (from environment) to action with preprocessing.
        @rlgraph_api(component=self.root_component)
        def get_preprocessed_state_and_action(root, states, time_step=0, use_exploration=True):
            preprocessed_states = agent.preprocessor.preprocess(states)
            return root.action_from_preprocessed_state(preprocessed_states, time_step, use_exploration)

        # Insert into memory.
        @rlgraph_api(component=self.root_component)
        def insert_records(root, preprocessed_states, actions, rewards, next_states, terminals):
            records = agent.merger.merge(preprocessed_states, actions, rewards, next_states, terminals)
            return agent.memory.insert_records(records)

        # Insert into demo memory.
        @rlgraph_api(component=self.root_component)
        def insert_demos(root, preprocessed_states, actions, rewards, next_states, terminals):
            records = agent.merger.merge(preprocessed_states, actions, rewards, next_states, terminals)
            return agent.demo_memory.insert_records(records)

        # Syncing target-net.
        @rlgraph_api(component=self.root_component)
        def sync_target_qnet(root):
            # If we are a multi-GPU root:
            # Simply feeds everything into the multi-GPU sync optimizer's method and return.
            if "multi-gpu-synchronizer" in root.sub_components:
                multi_gpu_syncer = root.sub_components["multi-gpu-synchronizer"]
                return multi_gpu_syncer.sync_target_qnets()
            # We could be the main root or a multi-GPU tower.
            else:
                policy_vars = root.get_sub_component_by_name(agent.policy.scope).variables()
                return root.get_sub_component_by_name(agent.target_policy.scope).sync(policy_vars)

        # Learn from online memory AND demo memory.
        @rlgraph_api(component=self.root_component)
        def update_from_memory(root, apply_demo_loss, expert_margins, time_percentage=None):
            # Sample from online memory.
            records, sample_indices, importance_weights = agent.memory.get_records(self.batch_size)
            preprocessed_s, actions, rewards, terminals, preprocessed_s_prime = agent.splitter.call(records)

            # Do not apply demo loss to online experience.
            online_step_op, loss, loss_per_item, q_values_s = root.update_from_external_batch(
                preprocessed_s, actions, rewards, terminals, preprocessed_s_prime, importance_weights, apply_demo_loss,
                expert_margins, time_percentage
            )

            if isinstance(agent.memory, PrioritizedReplay):
                update_pr_step_op = agent.memory.update_records(sample_indices, loss_per_item)

                return online_step_op, loss, loss_per_item, records, q_values_s, update_pr_step_op
            else:
                return online_step_op, loss, loss_per_item, records, q_values_s

        # Learn from demo-data.
        @rlgraph_api(component=self.root_component)
        def update_from_demos(root, demo_batch_size, apply_demo_loss, expert_margins, time_percentage=None):
            # Sample from demo memory.
            records, sample_indices, importance_weights = agent.demo_memory.get_records(demo_batch_size)
            preprocessed_s, actions, rewards, terminals, preprocessed_s_prime = agent.splitter.call(records)
            step_op, loss, loss_per_item, q_values_s = root.update_from_external_batch(
                preprocessed_s, actions, rewards, terminals, preprocessed_s_prime, importance_weights, apply_demo_loss,
                expert_margins, time_percentage
            )
            return step_op, loss, loss_per_item, records, q_values_s

        # Learn from an external batch - note the flag to apply demo loss.
        @rlgraph_api(component=self.root_component)
        def update_from_external_batch(
                root, preprocessed_states, actions, rewards, terminals, preprocessed_next_states, importance_weights,
                apply_demo_loss, expert_margins, time_percentage=None
        ):
            # If we are a multi-GPU root:
            # Simply feeds everything into the multi-GPU sync optimizer's method and return.
            if "multi-gpu-synchronizer" in root.sub_components:
                main_policy_vars = agent.policy.variables()
                # TODO: This may be called differently in other agents (replace by root-policy).
                grads_and_vars, loss, loss_per_item, q_values_s = \
                    root.sub_components["multi-gpu-synchronizer"].calculate_update_from_external_batch(
                        dict(policy=main_policy_vars), preprocessed_states, actions, rewards, terminals,
                        preprocessed_next_states, importance_weights, apply_demo_loss, expert_margins, time_percentage
                    )
                step_op = agent.optimizer.apply_gradients(grads_and_vars)
                # Increase the global training step counter.
                step_op = root._graph_fn_training_step(step_op)
                step_and_sync_op = root.sub_components["multi-gpu-synchronizer"].sync_variables_to_towers(
                    step_op, main_policy_vars
                )
                return step_and_sync_op, loss, loss_per_item, q_values_s

            # Get sub-components relative to the root (could be multi-GPU setup where root=some-tower).
            policy = root.get_sub_component_by_name(agent.policy.scope)
            target_policy = root.get_sub_component_by_name(agent.target_policy.scope)
            loss_function = root.get_sub_component_by_name(agent.loss_function.scope)
            optimizer = root.get_sub_component_by_name(agent.optimizer.scope)

            # Get the different Q-values.
            q_values_s = policy.get_adapter_outputs(preprocessed_states)["adapter_outputs"]
            qt_values_sp = target_policy.get_adapter_outputs(preprocessed_next_states)["adapter_outputs"]

            q_values_sp = None
            if self.double_q:
                q_values_sp = policy.get_adapter_outputs(preprocessed_next_states)["adapter_outputs"]

            loss, loss_per_item = loss_function.loss(
                q_values_s, actions, rewards, terminals, qt_values_sp, expert_margins, q_values_sp,
                importance_weights, apply_demo_loss, time_percentage
            )

            # Args are passed in again because some device strategies may want to split them to different devices.
            policy_vars = policy.variables()
            if hasattr(root, "is_multi_gpu_tower") and root.is_multi_gpu_tower is True:
                grads_and_vars = optimizer.calculate_gradients(policy_vars, loss, time_percentage)
                return grads_and_vars, loss, loss_per_item, q_values_s
            else:
                step_op = optimizer.step(policy_vars, loss, loss_per_item, time_percentage)
                # Increase the global training step counter.
                step_op = root._graph_fn_training_step(step_op)
                return step_op, loss, loss_per_item, q_values_s

        @rlgraph_api(component=self.root_component)
        def get_td_loss(root, preprocessed_states, actions, rewards,
                        terminals, preprocessed_next_states, importance_weights, apply_demo_loss, expert_margins,
                        time_percentage=None):

            policy = root.get_sub_component_by_name(agent.policy.scope)
            target_policy = root.get_sub_component_by_name(agent.target_policy.scope)
            loss_function = root.get_sub_component_by_name(agent.loss_function.scope)

            # Get the different Q-values.
            q_values_s = policy.get_adapter_outputs(preprocessed_states)["adapter_outputs"]
            qt_values_sp = target_policy.get_adapter_outputs(preprocessed_next_states)["adapter_outputs"]

            q_values_sp = None
            if self.double_q:
                q_values_sp = policy.get_adapter_outputs(preprocessed_next_states)["adapter_outputs"]

            loss, loss_per_item = loss_function.loss(
                q_values_s, actions, rewards, terminals, qt_values_sp, expert_margins,
                q_values_sp, importance_weights, apply_demo_loss, time_percentage
            )
            return loss, loss_per_item

    def get_action(self, states, internals=None, use_exploration=True, apply_preprocessing=True, extra_returns=None):
        """
        Args:
            extra_returns (Optional[Set[str],str]): Optional string or set of strings for additional return
                values (besides the actions). Possible values are:
                - 'preprocessed_states': The preprocessed states after passing the given states through the
                preprocessor stack.
                - 'internal_states': The internal states returned by the RNNs in the NN pipeline.
                - 'used_exploration': Whether epsilon- or noise-based exploration was used or not.

        Returns:
            tuple or single value depending on `extra_returns`:
                - action
                - the preprocessed states
        """
        extra_returns = {extra_returns} if isinstance(extra_returns, str) else (extra_returns or set())
        # States come in without preprocessing -> use state space.
        if apply_preprocessing:
            call_method = "get_preprocessed_state_and_action"
            batched_states = self.state_space.force_batch(states)
        else:
            call_method = "action_from_preprocessed_state"
            batched_states = states
        remove_batch_rank = batched_states.ndim == np.asarray(states).ndim + 1

        # Increase timesteps by the batch size (number of states in batch).
        batch_size = len(batched_states)
        self.timesteps += batch_size

        # Control, which return value to "pull" (depending on `additional_returns`).
        return_ops = [0, 1] if "preprocessed_states" in extra_returns else [0]  # 1=preprocessed_states, 0=action
        ret = self.graph_executor.execute((
            call_method,
            [batched_states, self.timesteps, use_exploration],
            return_ops
        ))
        if remove_batch_rank:
            return strip_list(ret)
        else:
            return ret

    def _observe_graph(self, preprocessed_states, actions, internals, rewards, next_states, terminals):
        self.graph_executor.execute(("insert_records", [preprocessed_states, actions, rewards, next_states, terminals]))

    def update(self, batch=None, time_percentage=None, update_from_demos=False, expert_margins=None,
               apply_demo_loss_to_batch=False):
        """
        Updates from external batch or replay memory.
        Args:
            batch (Optional[dict]): Optional dict to use for updating. If false, samples from replay memory
            update_from_demos (bool): If true, also updates from demo memory by sampling demonstrations from
                demo memory. Default false (only updating from main replay memory).
            expert_margins (SingleDataOp): The expert margin enforces a distance in Q-values between expert action and
                all other actions.
            apply_demo_loss_to_batch (bool): If true and an external batch is given, demo loss is applied to this
                batch. Can be combined with external per-sample expert margins. The purpose of this is to update
                from external demonstration data where each sample has a different margin. If false and an
                external batch is given, the agent updates this with the normal Double/Dueling-q loss. Default
                false. Only valid if batch is not None.
        Returns:
            tuple: Loss and loss per item.
        """
        # TODO: Move update_spec to Worker. Agent should not hold these execution details.
        if time_percentage is None:
            time_percentage = self.timesteps / self.update_spec.get("max_timesteps", 1e6)

        # Should we sync the target net?
        self.steps_since_target_net_sync += self.update_spec["update_interval"]
        if self.steps_since_target_net_sync >= self.update_spec["sync_interval"]:
            sync_call = "sync_target_qnet"
            self.steps_since_target_net_sync = 0
        else:
            sync_call = None

        # [0]=no-op step; [1]=the loss; [2]=loss-per-item, [3]=memory-batch (if pulled); [4]=q-values
        return_ops = [0, 1, 2]

        # Update from replay memory.  Potentially also update from demo memory with default margins.
        if batch is None:
<<<<<<< HEAD
=======
            # Add some additional return-ops to pull (left out normally for performance reasons).
            if self.store_last_q_table is True:
                return_ops += [3, 4]  # 3=batch, 4=q-values
            elif self.store_last_memory_batch is True:
                return_ops += [3]  # 3=batch
            if self.use_importance_weights:
                return_ops += [5]

>>>>>>> 18374991
            # Combine: Update from memory (apply_demo_loss=False), update_from_demo (apply=True).
            # Otherwise only update from online memory.
            if update_from_demos:
                # Use default margins whe sampling from memory.
                ret = self.graph_executor.execute(
                    ("update_from_memory", [False, self.default_margins, time_percentage], return_ops),
                    ("update_from_demos", [self.demo_batch_size, True, self.demo_margins, time_percentage], return_ops),
                    sync_call
                )
            else:
                ret = self.graph_executor.execute(
                    ("update_from_memory",  [False, self.default_margins, time_percentage], return_ops),
                    sync_call
                )

            # Remove unnecessary return dicts (e.g. sync-op).
            if isinstance(ret, dict):
                ret = ret["update_from_memory"]
        else:
            # Update from external batch, optionally applying demo loss. Also optionally
            # sample demos from separate demo memory.

<<<<<<< HEAD
=======
            # Add some additional return-ops to pull (left out normally for performance reasons).
            if self.store_last_q_table is True:
                return_ops += [3]  # 3=q-values
            if self.use_importance_weights:
                return_ops += [5]
>>>>>>> 18374991
            if expert_margins is None:
                # Default margins with correct len.
                expert_margins = np.asarray([self.expert_margin] * len(batch["terminals"]))

            # Apply demo loss to external flag depending on batch.
            # Expert margins only have effect if True.
            batch_input = [
                batch["states"], batch["actions"], batch["rewards"], batch["terminals"], batch["next_states"],
                batch["importance_weights"], apply_demo_loss_to_batch, expert_margins, time_percentage
            ]

            if update_from_demos:
                ret = self.graph_executor.execute(
                    ("update_from_external_batch", batch_input, return_ops),
                    ("update_from_demos", [self.demo_batch_size, True, self.demo_margins, time_percentage], return_ops),
                    sync_call
                )
            else:
                # Only update from external batch (which may use demo loss depending on flag.
                ret = self.graph_executor.execute(
                    ("update_from_external_batch", batch_input, return_ops),
                    sync_call
                )

            # Remove unnecessary return dicts (e.g. sync-op).
            if isinstance(ret, dict):
                ret = ret["update_from_external_batch"]

<<<<<<< HEAD
=======
            # Store the last Q-table?
            if self.store_last_q_table is True:
                q_table = dict(
                    states=batch["states"],
                    q_values=ret[3]
                )

        # Store the latest pulled memory batch?
        if self.store_last_memory_batch is True and batch is None:
            self.last_memory_batch = ret[2]
        if self.store_last_q_table is True:
            self.last_q_table = q_table

        print(ret)

>>>>>>> 18374991
        # [1]=the loss (0=update noop)
        # [2]=loss per item for external update, records for update from memory
        return ret[1], ret[2]

    def reset(self):
        """
        Resets our preprocessor, but only if it contains stateful PreprocessLayer Components (meaning
        the PreprocessorStack has at least one variable defined).
        """
        if self.preprocessing_required and len(self.preprocessor.variable_registry) > 0:
            self.graph_executor.execute("reset_preprocessor")

    def update_from_demos(self, batch_size=None, time_percentage=None, num_updates=1):
        """
        Executes a number of updates by sampling from the expert memory.

        Args:
            num_updates (int): The number of samples to execute.
            batch_size (Optional[int]): Sampling batch size to use. If None, uses the demo
                batch size computed via the sampling ratio.
        """
        # TODO: Move update_spec to Worker. Agent should not hold these execution details.
        if time_percentage is None:
            time_percentage = self.timesteps / self.update_spec.get("max_timesteps", 1e6)

        if batch_size is None:
            batch_size = self.demo_batch_size
            margins = self.demo_margins
        else:
            margins = np.asarray([self.expert_margin] * batch_size)
        for _ in range(num_updates):
            self.graph_executor.execute(("update_from_demos", [batch_size, True, margins, time_percentage]))

    def observe_demos(self, preprocessed_states, actions, rewards, next_states, terminals):
        """
        Inserts observations into the demonstration memory.
        """
        self.graph_executor.execute(("insert_demos", [preprocessed_states, actions, rewards, next_states, terminals]))

    def __repr__(self):
        return "DQFDAgent(doubleQ={} duelingQ={}, expert margin={})".format(
            self.double_q, self.dueling_q, self.expert_margin
        )<|MERGE_RESOLUTION|>--- conflicted
+++ resolved
@@ -443,17 +443,9 @@
 
         # Update from replay memory.  Potentially also update from demo memory with default margins.
         if batch is None:
-<<<<<<< HEAD
-=======
-            # Add some additional return-ops to pull (left out normally for performance reasons).
-            if self.store_last_q_table is True:
-                return_ops += [3, 4]  # 3=batch, 4=q-values
-            elif self.store_last_memory_batch is True:
-                return_ops += [3]  # 3=batch
             if self.use_importance_weights:
                 return_ops += [5]
 
->>>>>>> 18374991
             # Combine: Update from memory (apply_demo_loss=False), update_from_demo (apply=True).
             # Otherwise only update from online memory.
             if update_from_demos:
@@ -476,14 +468,9 @@
             # Update from external batch, optionally applying demo loss. Also optionally
             # sample demos from separate demo memory.
 
-<<<<<<< HEAD
-=======
             # Add some additional return-ops to pull (left out normally for performance reasons).
-            if self.store_last_q_table is True:
-                return_ops += [3]  # 3=q-values
             if self.use_importance_weights:
                 return_ops += [5]
->>>>>>> 18374991
             if expert_margins is None:
                 # Default margins with correct len.
                 expert_margins = np.asarray([self.expert_margin] * len(batch["terminals"]))
@@ -512,24 +499,6 @@
             if isinstance(ret, dict):
                 ret = ret["update_from_external_batch"]
 
-<<<<<<< HEAD
-=======
-            # Store the last Q-table?
-            if self.store_last_q_table is True:
-                q_table = dict(
-                    states=batch["states"],
-                    q_values=ret[3]
-                )
-
-        # Store the latest pulled memory batch?
-        if self.store_last_memory_batch is True and batch is None:
-            self.last_memory_batch = ret[2]
-        if self.store_last_q_table is True:
-            self.last_q_table = q_table
-
-        print(ret)
-
->>>>>>> 18374991
         # [1]=the loss (0=update noop)
         # [2]=loss per item for external update, records for update from memory
         return ret[1], ret[2]
