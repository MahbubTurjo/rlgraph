# Copyright 2018/2019 The RLgraph authors. All Rights Reserved.
#
# Licensed under the Apache License, Version 2.0 (the "License");
# you may not use this file except in compliance with the License.
# You may obtain a copy of the License at
#
#     http://www.apache.org/licenses/LICENSE-2.0
#
# Unless required by applicable law or agreed to in writing, software
# distributed under the License is distributed on an "AS IS" BASIS,
# WITHOUT WARRANTIES OR CONDITIONS OF ANY KIND, either express or implied.
# See the License for the specific language governing permissions and
# limitations under the License.
# ==============================================================================

from __future__ import absolute_import
from __future__ import division
from __future__ import print_function

import numpy as np
from rlgraph.agents import Agent
from rlgraph.components.algorithms.sac_algorithm_component import SACAlgorithmComponent
from rlgraph.spaces import FloatBox, BoolBox, IntBox, ContainerSpace
from rlgraph.utils import RLGraphError
from rlgraph.utils.util import strip_list, force_list

<<<<<<< HEAD
=======
if get_backend() == "tf":
    import tensorflow as tf
elif get_backend() == "pytorch":
    import torch


class SyncSpecification(object):
    """Describes a synchronization schedule, used to update the target value weights. The target values are gradually
    updates using exponential moving average as suggested by the paper."""
    def __init__(self, sync_interval=None, sync_tau=None):
        """
        Arguments:
            sync_interval: How often to update the target.
            sync_tau: The smoothing constant to use in the averaging. Setting to 1 replaces the values each iteration.
        """
        self.sync_interval = sync_interval
        self.sync_tau = sync_tau


class SACAgentComponent(Component):

    def __init__(self, agent, policy, q_function, preprocessor, memory, discount, initial_alpha, target_entropy,
                 optimizer, vf_optimizer, alpha_optimizer, q_sync_spec, num_q_functions=2):
        super(SACAgentComponent, self).__init__(nesting_level=0)
        self.agent = agent
        self._policy = policy
        self._preprocessor = preprocessor
        self._memory = memory
        self._q_functions = [q_function]
        self._q_functions += [q_function.copy(scope="{}-{}".format(q_function.scope, i + 1), trainable=True)
                              for i in range(num_q_functions - 1)]

        # Set number of return values for get_q_values graph_fn.
        self.graph_fn_num_outputs["_graph_fn_get_q_values"] = num_q_functions

        for q in self._q_functions:
            # TODO: is there a better way to do this?
            if "synchronizable" not in q.sub_components:
                q.add_components(Synchronizable(), expose_apis="sync")
        self._target_q_functions = [q.copy(scope="target-" + q.scope, trainable=True) for q in self._q_functions]
        for target_q in self._target_q_functions:
            # TODO: is there a better way to do this?
            if "synchronizable" not in target_q.sub_components:
                target_q.add_components(Synchronizable(), expose_apis="sync")
        self._optimizer = optimizer
        self.vf_optimizer = vf_optimizer
        self.alpha_optimizer = alpha_optimizer
        self.initial_alpha = initial_alpha
        self.log_alpha = None
        self.target_entropy = target_entropy
        self.loss_function = SACLossFunction(target_entropy=target_entropy, discount=discount,
                                             num_q_functions=num_q_functions)

        memory_items = ["states", "actions", "rewards", "next_states", "terminals"]
        self._merger = ContainerMerger(*memory_items)

        q_names = ["q_{}".format(i) for i in range(len(self._q_functions))]
        self._q_vars_merger = ContainerMerger(*q_names, scope="q_vars_merger")

        self.add_components(policy, preprocessor, memory, self._merger, self.loss_function,
                            optimizer, vf_optimizer, self._q_vars_merger)  # , self._q_vars_splitter)
        self.add_components(*self._q_functions)
        self.add_components(*self._target_q_functions)
        if self.alpha_optimizer is not None:
            self.add_components(self.alpha_optimizer)

        self.steps_since_last_sync = None
        self.q_sync_spec = q_sync_spec
        self.env_action_space = None

    def check_input_spaces(self, input_spaces, action_space=None):
        for s in ["states", "actions", "env_actions", "preprocessed_states", "rewards", "terminals"]:
            sanity_check_space(input_spaces[s], must_have_batch_rank=True)

        self.env_action_space = input_spaces["env_actions"].flatten()

    def create_variables(self, input_spaces, action_space=None):
        self.steps_since_last_sync = self.get_variable("steps_since_last_sync", dtype="int", initializer=0)
        self.log_alpha = self.get_variable("log_alpha", dtype="float", initializer=np.log(self.initial_alpha))

    @rlgraph_api
    def get_policy_weights(self):
        return self._policy.variables()

    @rlgraph_api
    def get_q_weights(self):
        merged_weights = self._q_vars_merger.merge(*[q.variables() for q in self._q_functions])
        return merged_weights

    @rlgraph_api(must_be_complete=False)
    def set_policy_weights(self, weights):
        return self._policy.sync(weights)

    """ TODO: need to define the input space
    @rlgraph_api(must_be_complete=False)
    def set_q_weights(self, q_weights):
        split_weights = self._q_vars_splitter.call(q_weights)
        assert len(split_weights) == len(self._q_functions)
        update_ops = [q.sync(q_weights) for q_weights, q in zip(split_weights, self._q_functions)]
        update_ops.extend([q.sync(q_weights) for q_weights, q in zip(split_weights, self._target_q_functions)])
        return tuple(update_ops)
    """

    @rlgraph_api
    def preprocess_states(self, states):
        return self._preprocessor.preprocess(states)

    @rlgraph_api
    def insert_records(self, preprocessed_states, env_actions, rewards, next_states, terminals):
        records = self._merger.merge(preprocessed_states, env_actions, rewards, next_states, terminals)
        return self._memory.insert_records(records)

    @rlgraph_api
    def update_from_memory(self, batch_size=64, time_percentage=None):
        records, sample_indices, importance_weights = self._memory.get_records(batch_size)
        result = self.update_from_external_batch(
            records["states"], records["actions"], records["rewards"], records["terminals"],
            records["next_states"], importance_weights, time_percentage
        )

        if isinstance(self._memory, PrioritizedReplay):
            update_pr_step_op = self._memory.update_records(sample_indices, result["critic_loss_per_item"])
            result["update_pr_step_op"] = update_pr_step_op

        return result

    @rlgraph_api
    def update_from_external_batch(
        self, preprocessed_states, env_actions, rewards, terminals, next_states, importance_weights, time_percentage
    ):
        actions = self._graph_fn_one_hot(env_actions)
        actor_loss, actor_loss_per_item, critic_loss, critic_loss_per_item, alpha_loss, alpha_loss_per_item = \
            self.get_losses(preprocessed_states, actions, rewards, terminals, next_states, importance_weights)

        policy_vars = self._policy.variables()
        q_vars = [q_func.variables() for q_func in self._q_functions]
        merged_q_vars = self._q_vars_merger.merge(*q_vars)
        critic_step_op = self.vf_optimizer.step(merged_q_vars, critic_loss, critic_loss_per_item, time_percentage)
        actor_step_op = self._optimizer.step(policy_vars, actor_loss, actor_loss_per_item, time_percentage)

        if self.target_entropy is not None:
            alpha_step_op = self._graph_fn_update_alpha(alpha_loss, alpha_loss_per_item, time_percentage)
        else:
            alpha_step_op = self._graph_fn_no_op()
        # TODO: optimizer for alpha

        sync_op = self.sync_targets()

        # Increase the global training step counter.
        alpha_step_op = self._graph_fn_training_step(alpha_step_op)

        return dict(
            actor_step_op=actor_step_op,
            critic_step_op=critic_step_op,
            sync_op=sync_op,
            alpha_step_op=alpha_step_op,
            actor_loss=actor_loss,
            actor_loss_per_item=actor_loss_per_item,
            critic_loss=critic_loss,
            critic_loss_per_item=critic_loss_per_item,
            alpha_loss=alpha_loss,
            alpha_loss_per_item=alpha_loss_per_item
        )

    @graph_fn(flatten_ops=True, split_ops=True, add_auto_key_as_first_param=True)
    def _graph_fn_one_hot(self, key, env_actions):
        if isinstance(self.env_action_space[key], IntBox):
            env_actions = tf.one_hot(env_actions, depth=self.env_action_space[key].num_categories, axis=-1)
        return env_actions

    @graph_fn(requires_variable_completeness=True)
    def _graph_fn_update_alpha(self, alpha_loss, alpha_loss_per_item, time_percentage=None):
        alpha_step_op = self.alpha_optimizer.step(
            DataOpTuple([self.log_alpha]), alpha_loss, alpha_loss_per_item, time_percentage
        )
        return alpha_step_op

    @rlgraph_api  # `returns` are determined in ctor
    def _graph_fn_get_q_values(self, preprocessed_states, actions, target=False):
        backend = get_backend()

        flat_actions = flatten_op(actions)
        actions = []
        for flat_key, action_component in self._policy.action_space.flatten().items():
            actions.append(flat_actions[flat_key])

        if backend == "tf":
            actions = tf.concat(actions, axis=-1)
        elif backend == "pytorch":
            actions = torch.cat(actions, dim=-1)

        q_funcs = self._q_functions if target is False else self._target_q_functions

        # We do not concat states yet because we might pass states through a conv stack before merging it
        # with actions.
        return tuple(q.state_action_value(preprocessed_states, actions) for q in q_funcs)

    @rlgraph_api
    def get_losses(self, preprocessed_states, actions, rewards, terminals, next_states, importance_weights):
        # TODO: internal states
        samples_next = self._policy.get_action_and_log_likelihood(next_states, deterministic=False)
        next_sampled_actions = samples_next["action"]
        log_probs_next_sampled = samples_next["log_likelihood"]

        q_values_next_sampled = self.get_q_values(
            next_states, next_sampled_actions, target=True
        )
        q_values = self.get_q_values(preprocessed_states, actions)
        samples = self._policy.get_action_and_log_likelihood(preprocessed_states, deterministic=False)
        sampled_actions = samples["action"]
        log_probs_sampled = samples["log_likelihood"]
        q_values_sampled = self.get_q_values(preprocessed_states, sampled_actions)

        alpha = self._graph_fn_compute_alpha()

        return self.loss_function.loss(
            alpha,
            log_probs_next_sampled,
            q_values_next_sampled,
            q_values,
            log_probs_sampled,
            q_values_sampled,
            rewards,
            terminals
        )

    @rlgraph_api
    def get_preprocessed_state_and_action(self, states, deterministic=False):
        preprocessed_states = self._preprocessor.preprocess(states)
        return self.action_from_preprocessed_state(preprocessed_states, deterministic)

    @rlgraph_api
    def action_from_preprocessed_state(self, preprocessed_states, deterministic=False):
        out = self._policy.get_action(preprocessed_states, deterministic=deterministic)
        return out["action"], preprocessed_states

    @rlgraph_api(requires_variable_completeness=True)
    def reset_targets(self):
        ops = (target_q.sync(q.variables()) for q, target_q in zip(self._q_functions, self._target_q_functions))
        return tuple(ops)

    @rlgraph_api(requires_variable_completeness=True)
    def sync_targets(self):
        should_sync = self._graph_fn_get_should_sync()
        return self._graph_fn_sync(should_sync)

    @rlgraph_api
    def get_memory_size(self):
        return self._memory.get_size()

    @graph_fn
    def _graph_fn_compute_alpha(self):
        backend = get_backend()
        if backend == "tf":
            return tf.exp(self.log_alpha)
        elif backend == "pytorch":
            return torch.exp(self.log_alpha)

    # TODO: Move this into generic AgentRootComponent.
    @graph_fn
    def _graph_fn_training_step(self, other_step_op=None):
        if self.agent is not None:
            add_op = tf.assign_add(self.agent.graph_executor.global_training_timestep, 1)
            op_list = [add_op] + [other_step_op] if other_step_op is not None else []
            with tf.control_dependencies(op_list):
                return tf.no_op() if other_step_op is None else other_step_op
        else:
            return tf.no_op() if other_step_op is None else other_step_op

    @graph_fn(returns=1, requires_variable_completeness=True)
    def _graph_fn_get_should_sync(self):
        if get_backend() == "tf":
            inc_op = tf.assign_add(self.steps_since_last_sync, 1)
            should_sync = inc_op >= self.q_sync_spec.sync_interval

            def reset_op():
                op = tf.assign(self.steps_since_last_sync, 0)
                with tf.control_dependencies([op]):
                    return tf.no_op()

            sync_op = tf.cond(
                pred=inc_op >= self.q_sync_spec.sync_interval,
                true_fn=reset_op,
                false_fn=tf.no_op
            )
            with tf.control_dependencies([sync_op]):
                return tf.identity(should_sync)
        else:
            raise NotImplementedError("TODO")

    @graph_fn(returns=1, requires_variable_completeness=True)
    def _graph_fn_sync(self, should_sync):
        assign_ops = []
        tau = self.q_sync_spec.sync_tau
        if tau != 1.0:
            all_source_vars = [source.get_variables(collections=None, custom_scope_separator="-") for source in self._q_functions]
            all_dest_vars = [destination.get_variables(collections=None, custom_scope_separator="-") for destination in self._target_q_functions]
            for source_vars, dest_vars in zip(all_source_vars, all_dest_vars):
                for (source_key, source_var), (dest_key, dest_var) in zip(sorted(source_vars.items()), sorted(dest_vars.items())):
                    assign_ops.append(tf.assign(dest_var, tau * source_var + (1.0 - tau) * dest_var))
        else:
            all_source_vars = [source.variables() for source in self._q_functions]
            for source_vars, destination in zip(all_source_vars, self._target_q_functions):
                assign_ops.append(destination.sync(source_vars))
        assert len(assign_ops) > 0
        grouped_op = tf.group(assign_ops)

        def assign_op():
            # Make sure we are returning no_op as opposed to reference
            with tf.control_dependencies([grouped_op]):
                return tf.no_op()

        cond_assign_op = tf.cond(should_sync, true_fn=assign_op, false_fn=tf.no_op)
        with tf.control_dependencies([cond_assign_op]):
            return tf.no_op()

    @graph_fn
    def _graph_fn_no_op(self):
        return tf.no_op()

>>>>>>> 972b8918

class SACAgent(Agent):
    def __init__(
        self,
        state_space,
        action_space,
        discount=0.98,
        preprocessing_spec=None,
        network_spec=None,
        internal_states_space=None,
        policy_spec=None,
        value_function_spec=None,
        execution_spec=None,
        optimizer_spec=None,
        value_function_optimizer_spec=None,
        observe_spec=None,
        update_spec=None,
        summary_spec=None,
        saver_spec=None,
        auto_build=True,
        name="sac-agent",
        double_q=True,
        initial_alpha=1.0,
        gumbel_softmax_temperature=1.0,
        target_entropy=None,
        memory_spec=None,
        value_function_sync_spec=None
    ):
        """
        This is an implementation of the Soft-Actor Critic algorithm.

        Paper: http://arxiv.org/abs/1801.01290

        Args:
            state_space (Union[dict,Space]): Spec dict for the state Space or a direct Space object.
            action_space (Union[dict,Space]): Spec dict for the action Space or a direct Space object.
            preprocessing_spec (Optional[list,PreprocessorStack]): The spec list for the different necessary states
                preprocessing steps or a PreprocessorStack object itself.
            discount (float): The discount factor (gamma).
            network_spec (Optional[list,NeuralNetwork]): Spec list for a NeuralNetwork Component or the NeuralNetwork
                object itself.
            internal_states_space (Optional[Union[dict,Space]]): Spec dict for the internal-states Space or a direct
                Space object for the Space(s) of the internal (RNN) states.
            policy_spec (Optional[dict]): An optional dict for further kwargs passing into the Policy c'tor.
            value_function_spec (list, dict, ValueFunction): Neural network specification for baseline or instance
                of ValueFunction.
            execution_spec (Optional[dict,Execution]): The spec-dict specifying execution settings.
            optimizer_spec (Optional[dict,Optimizer]): The spec-dict to create the Optimizer for this Agent.
            value_function_optimizer_spec (dict): Optimizer config for value function optimizer. If None, the optimizer
                spec for the policy is used (same learning rate and optimizer type).
            observe_spec (Optional[dict]): Spec-dict to specify `Agent.observe()` settings.
            update_spec (Optional[dict]): Spec-dict to specify `Agent.update()` settings.
            summary_spec (Optional[dict]): Spec-dict to specify summary settings.
            saver_spec (Optional[dict]): Spec-dict to specify saver settings.
            auto_build (Optional[bool]): If True (default), immediately builds the graph using the agent's
                graph builder. If false, users must separately call agent.build(). Useful for debugging or analyzing
                components before building.
            name (str): Some name for this Agent object.
            double_q (bool): Whether to train two q networks independently.
            initial_alpha (float): "The temperature parameter α determines the
                relative importance of the entropy term against the reward".
            gumbel_softmax_temperature (float): Temperature parameter for the Gumbel-Softmax distribution used
                for discrete actions.
            memory_spec (Optional[dict,Memory]): The spec for the Memory to use for the DQN algorithm.
            update_spec (dict): Here we can have sync_interval or sync_tau (for the value network update).
        """
        super(SACAgent, self).__init__(
            state_space=state_space,
            action_space=action_space,
            internal_states_space=internal_states_space,
            execution_spec=execution_spec,
            observe_spec=observe_spec,
            update_spec=update_spec,
            summary_spec=summary_spec,
            saver_spec=saver_spec,
            auto_build=auto_build,
            name=name
        )

        self.double_q = double_q
        self.target_entropy = target_entropy
        self.initial_alpha = initial_alpha

        # Assert that the synch interval is a multiple of the update_interval.
        if "sync_interval" in self.update_spec:
            if self.update_spec["sync_interval"] / self.update_spec["update_interval"] != \
                    self.update_spec["sync_interval"] // self.update_spec["update_interval"]:
                raise RLGraphError(
                    "ERROR: sync_interval ({}) must be multiple of update_interval "
                    "({})!".format(self.update_spec["sync_interval"], self.update_spec["update_interval"])
                )
        elif "sync_tau" in self.update_spec:
            if self.update_spec["sync_tau"] <= 0 or self.update_spec["sync_tau"] > 1.0:
                raise RLGraphError(
                    "sync_tau ({}) must be in interval (0.0, 1.0]!".format(self.update_spec["sync_tau"])
                )
        else:
            self.update_spec["sync_tau"] = 0.005  # The value mentioned in the paper

        # Extend input Space definitions to this Agent's specific API-methods.
        preprocessed_state_space = self.preprocessed_state_space.with_batch_rank()
        reward_space = FloatBox(add_batch_rank=True)
        terminal_space = BoolBox(add_batch_rank=True)

        self.iterations = self.update_spec["num_iterations"]
        self.batch_size = self.update_spec["batch_size"]

        float_action_space = self.action_space.with_batch_rank().map(
            mapping=lambda flat_key, space: space.as_one_hot_float_space() if isinstance(space, IntBox) else space
        )

        self.input_spaces.update(dict(
            env_actions=self.action_space.with_batch_rank(),
            actions=float_action_space,
            preprocessed_states=preprocessed_state_space,
            rewards=reward_space,
            terminals=terminal_space,
            next_states=preprocessed_state_space,
            states=self.state_space.with_batch_rank(add_batch_rank=True),
            batch_size=int,
            importance_weights=FloatBox(add_batch_rank=True),
            deterministic=bool,
            weights="variables:{}".format(self.policy.scope)
        ))

        #self.memory = Memory.from_spec(memory_spec)
        #self.alpha_optimizer = self.optimizer.copy(scope="alpha-" + self.optimizer.scope) if self.target_entropy is not None else None

        self.root_component = SACAlgorithmComponent(
            agent=self,
            policy=policy_spec,
            network_spec=network_spec,
            value_function_spec=value_function_spec,  # q-functions
            preprocessing_spec=preprocessing_spec,
            memory_spec=memory_spec,
            discount=discount,
            initial_alpha=self.initial_alpha,
            target_entropy=target_entropy,
            gumbel_softmax_temperature=gumbel_softmax_temperature,
            optimizer_spec=optimizer_spec,
            value_function_optimizer_spec=value_function_optimizer_spec,
            #alpha_optimizer=self.alpha_optimizer,
            q_sync_spec=value_function_sync_spec,
            num_q_functions=2 if self.double_q is True else 1
        )

        #extra_optimizers = []
        #if self.alpha_optimizer is not None:
        #    extra_optimizers.append(self.alpha_optimizer)
        self.build_options = dict(optimizers=self.root_component.all_optimizers)

        if self.auto_build:
            self._build_graph(
                [self.root_component], self.input_spaces, optimizer=self.root_component.optimizer,
                batch_size=self.update_spec["batch_size"],
                build_options=self.build_options
            )
            self.graph_built = True

    def set_weights(self, policy_weights, value_function_weights=None):
        # TODO: Overrides parent but should this be policy of value function?
        return self.graph_executor.execute((self.root_component.set_policy_weights, policy_weights))

    def get_weights(self):
        return dict(policy_weights=self.graph_executor.execute(self.root_component.get_policy_weights))

    def get_action(self, states, internals=None, use_exploration=True, apply_preprocessing=True, extra_returns=None,
                   time_percentage=None):
        # TODO: common pattern - move to Agent
        """
        Args:
            extra_returns (Optional[Set[str],str]): Optional string or set of strings for additional return
                values (besides the actions). Possible values are:
                - 'preprocessed_states': The preprocessed states after passing the given states through the
                preprocessor stack.
                - 'internal_states': The internal states returned by the RNNs in the NN pipeline.
                - 'used_exploration': Whether epsilon- or noise-based exploration was used or not.

        Returns:
            tuple or single value depending on `extra_returns`:
                - action
                - the preprocessed states
        """
        extra_returns = {extra_returns} if isinstance(extra_returns, str) else (extra_returns or set())
        # States come in without preprocessing -> use state space.
        if apply_preprocessing:
            call_method = self.root_component.get_actions
            batched_states = self.state_space.force_batch(states)
        else:
            call_method = self.root_component.get_actions_from_preprocessed_states
            batched_states = states
        remove_batch_rank = batched_states.ndim == np.asarray(states).ndim + 1

        # Increase timesteps by the batch size (number of states in batch).
        batch_size = len(batched_states)
        self.timesteps += batch_size

        # Control, which return value to "pull" (depending on `additional_returns`).
        return_ops = [0, 1] if "preprocessed_states" in extra_returns else [0]
        ret = force_list(self.graph_executor.execute((
            call_method,
            [batched_states, not use_exploration],  # deterministic = not use_exploration
            # 0=preprocessed_states, 1=action
            return_ops
        )))
        # Convert Gumble (relaxed one-hot) sample back into int type for all discrete composite actions.
        if isinstance(self.action_space, ContainerSpace):
            ret[0] = ret[0].map(
                mapping=lambda key, action: np.argmax(action, axis=-1).astype(action.dtype)
                if isinstance(self.flat_action_space[key], IntBox) else action
            )
        elif isinstance(self.action_space, IntBox):
            ret[0] = np.argmax(ret[0], axis=-1).astype(self.action_space.dtype)

        if remove_batch_rank:
            ret[0] = strip_list(ret[0])

        if "preprocessed_states" in extra_returns:
            return ret[0], ret[1]
        else:
            return ret[0]

    def _observe_graph(self, preprocessed_states, actions, internals, rewards, next_states, terminals):
        self.graph_executor.execute(("insert_records", [preprocessed_states, actions, rewards, next_states, terminals]))

    def update(self, batch=None, time_percentage=None, **kwargs):
        if batch is None:
            size = self.graph_executor.execute(self.root_component.get_memory_size)
            # TODO: is this necessary?
            if size < self.batch_size:
                return 0.0, 0.0, 0.0
            ret = self.graph_executor.execute((self.root_component.update_from_memory, [self.batch_size]))
        else:
            # No sequence indices means terminals are used in place.
            batch_input = [batch["states"], batch["actions"], batch["rewards"], batch["terminals"], batch["next_states"]]
            ret = self.graph_executor.execute((self.root_component.update_from_external_batch, batch_input))

        return ret["actor_loss"], ret["actor_loss_per_item"], ret["critic_loss"], ret["alpha_loss"]

    def reset(self):
        """
        Resets our preprocessor, but only if it contains stateful PreprocessLayer Components (meaning
        the PreprocessorStack has at least one variable defined).
        """
        if self.root_component.preprocessing_required and len(self.root_component.preprocessor.variables) > 0:
            self.graph_executor.execute("reset_preprocessor")
        self.graph_executor.execute("reset_targets")

    def __repr__(self):
        return "SACAgent(double-q={}, initial-alpha={}, target-entropy={})".format(
            self.double_q, self.initial_alpha, self.target_entropy
        )<|MERGE_RESOLUTION|>--- conflicted
+++ resolved
@@ -24,329 +24,6 @@
 from rlgraph.utils import RLGraphError
 from rlgraph.utils.util import strip_list, force_list
 
-<<<<<<< HEAD
-=======
-if get_backend() == "tf":
-    import tensorflow as tf
-elif get_backend() == "pytorch":
-    import torch
-
-
-class SyncSpecification(object):
-    """Describes a synchronization schedule, used to update the target value weights. The target values are gradually
-    updates using exponential moving average as suggested by the paper."""
-    def __init__(self, sync_interval=None, sync_tau=None):
-        """
-        Arguments:
-            sync_interval: How often to update the target.
-            sync_tau: The smoothing constant to use in the averaging. Setting to 1 replaces the values each iteration.
-        """
-        self.sync_interval = sync_interval
-        self.sync_tau = sync_tau
-
-
-class SACAgentComponent(Component):
-
-    def __init__(self, agent, policy, q_function, preprocessor, memory, discount, initial_alpha, target_entropy,
-                 optimizer, vf_optimizer, alpha_optimizer, q_sync_spec, num_q_functions=2):
-        super(SACAgentComponent, self).__init__(nesting_level=0)
-        self.agent = agent
-        self._policy = policy
-        self._preprocessor = preprocessor
-        self._memory = memory
-        self._q_functions = [q_function]
-        self._q_functions += [q_function.copy(scope="{}-{}".format(q_function.scope, i + 1), trainable=True)
-                              for i in range(num_q_functions - 1)]
-
-        # Set number of return values for get_q_values graph_fn.
-        self.graph_fn_num_outputs["_graph_fn_get_q_values"] = num_q_functions
-
-        for q in self._q_functions:
-            # TODO: is there a better way to do this?
-            if "synchronizable" not in q.sub_components:
-                q.add_components(Synchronizable(), expose_apis="sync")
-        self._target_q_functions = [q.copy(scope="target-" + q.scope, trainable=True) for q in self._q_functions]
-        for target_q in self._target_q_functions:
-            # TODO: is there a better way to do this?
-            if "synchronizable" not in target_q.sub_components:
-                target_q.add_components(Synchronizable(), expose_apis="sync")
-        self._optimizer = optimizer
-        self.vf_optimizer = vf_optimizer
-        self.alpha_optimizer = alpha_optimizer
-        self.initial_alpha = initial_alpha
-        self.log_alpha = None
-        self.target_entropy = target_entropy
-        self.loss_function = SACLossFunction(target_entropy=target_entropy, discount=discount,
-                                             num_q_functions=num_q_functions)
-
-        memory_items = ["states", "actions", "rewards", "next_states", "terminals"]
-        self._merger = ContainerMerger(*memory_items)
-
-        q_names = ["q_{}".format(i) for i in range(len(self._q_functions))]
-        self._q_vars_merger = ContainerMerger(*q_names, scope="q_vars_merger")
-
-        self.add_components(policy, preprocessor, memory, self._merger, self.loss_function,
-                            optimizer, vf_optimizer, self._q_vars_merger)  # , self._q_vars_splitter)
-        self.add_components(*self._q_functions)
-        self.add_components(*self._target_q_functions)
-        if self.alpha_optimizer is not None:
-            self.add_components(self.alpha_optimizer)
-
-        self.steps_since_last_sync = None
-        self.q_sync_spec = q_sync_spec
-        self.env_action_space = None
-
-    def check_input_spaces(self, input_spaces, action_space=None):
-        for s in ["states", "actions", "env_actions", "preprocessed_states", "rewards", "terminals"]:
-            sanity_check_space(input_spaces[s], must_have_batch_rank=True)
-
-        self.env_action_space = input_spaces["env_actions"].flatten()
-
-    def create_variables(self, input_spaces, action_space=None):
-        self.steps_since_last_sync = self.get_variable("steps_since_last_sync", dtype="int", initializer=0)
-        self.log_alpha = self.get_variable("log_alpha", dtype="float", initializer=np.log(self.initial_alpha))
-
-    @rlgraph_api
-    def get_policy_weights(self):
-        return self._policy.variables()
-
-    @rlgraph_api
-    def get_q_weights(self):
-        merged_weights = self._q_vars_merger.merge(*[q.variables() for q in self._q_functions])
-        return merged_weights
-
-    @rlgraph_api(must_be_complete=False)
-    def set_policy_weights(self, weights):
-        return self._policy.sync(weights)
-
-    """ TODO: need to define the input space
-    @rlgraph_api(must_be_complete=False)
-    def set_q_weights(self, q_weights):
-        split_weights = self._q_vars_splitter.call(q_weights)
-        assert len(split_weights) == len(self._q_functions)
-        update_ops = [q.sync(q_weights) for q_weights, q in zip(split_weights, self._q_functions)]
-        update_ops.extend([q.sync(q_weights) for q_weights, q in zip(split_weights, self._target_q_functions)])
-        return tuple(update_ops)
-    """
-
-    @rlgraph_api
-    def preprocess_states(self, states):
-        return self._preprocessor.preprocess(states)
-
-    @rlgraph_api
-    def insert_records(self, preprocessed_states, env_actions, rewards, next_states, terminals):
-        records = self._merger.merge(preprocessed_states, env_actions, rewards, next_states, terminals)
-        return self._memory.insert_records(records)
-
-    @rlgraph_api
-    def update_from_memory(self, batch_size=64, time_percentage=None):
-        records, sample_indices, importance_weights = self._memory.get_records(batch_size)
-        result = self.update_from_external_batch(
-            records["states"], records["actions"], records["rewards"], records["terminals"],
-            records["next_states"], importance_weights, time_percentage
-        )
-
-        if isinstance(self._memory, PrioritizedReplay):
-            update_pr_step_op = self._memory.update_records(sample_indices, result["critic_loss_per_item"])
-            result["update_pr_step_op"] = update_pr_step_op
-
-        return result
-
-    @rlgraph_api
-    def update_from_external_batch(
-        self, preprocessed_states, env_actions, rewards, terminals, next_states, importance_weights, time_percentage
-    ):
-        actions = self._graph_fn_one_hot(env_actions)
-        actor_loss, actor_loss_per_item, critic_loss, critic_loss_per_item, alpha_loss, alpha_loss_per_item = \
-            self.get_losses(preprocessed_states, actions, rewards, terminals, next_states, importance_weights)
-
-        policy_vars = self._policy.variables()
-        q_vars = [q_func.variables() for q_func in self._q_functions]
-        merged_q_vars = self._q_vars_merger.merge(*q_vars)
-        critic_step_op = self.vf_optimizer.step(merged_q_vars, critic_loss, critic_loss_per_item, time_percentage)
-        actor_step_op = self._optimizer.step(policy_vars, actor_loss, actor_loss_per_item, time_percentage)
-
-        if self.target_entropy is not None:
-            alpha_step_op = self._graph_fn_update_alpha(alpha_loss, alpha_loss_per_item, time_percentage)
-        else:
-            alpha_step_op = self._graph_fn_no_op()
-        # TODO: optimizer for alpha
-
-        sync_op = self.sync_targets()
-
-        # Increase the global training step counter.
-        alpha_step_op = self._graph_fn_training_step(alpha_step_op)
-
-        return dict(
-            actor_step_op=actor_step_op,
-            critic_step_op=critic_step_op,
-            sync_op=sync_op,
-            alpha_step_op=alpha_step_op,
-            actor_loss=actor_loss,
-            actor_loss_per_item=actor_loss_per_item,
-            critic_loss=critic_loss,
-            critic_loss_per_item=critic_loss_per_item,
-            alpha_loss=alpha_loss,
-            alpha_loss_per_item=alpha_loss_per_item
-        )
-
-    @graph_fn(flatten_ops=True, split_ops=True, add_auto_key_as_first_param=True)
-    def _graph_fn_one_hot(self, key, env_actions):
-        if isinstance(self.env_action_space[key], IntBox):
-            env_actions = tf.one_hot(env_actions, depth=self.env_action_space[key].num_categories, axis=-1)
-        return env_actions
-
-    @graph_fn(requires_variable_completeness=True)
-    def _graph_fn_update_alpha(self, alpha_loss, alpha_loss_per_item, time_percentage=None):
-        alpha_step_op = self.alpha_optimizer.step(
-            DataOpTuple([self.log_alpha]), alpha_loss, alpha_loss_per_item, time_percentage
-        )
-        return alpha_step_op
-
-    @rlgraph_api  # `returns` are determined in ctor
-    def _graph_fn_get_q_values(self, preprocessed_states, actions, target=False):
-        backend = get_backend()
-
-        flat_actions = flatten_op(actions)
-        actions = []
-        for flat_key, action_component in self._policy.action_space.flatten().items():
-            actions.append(flat_actions[flat_key])
-
-        if backend == "tf":
-            actions = tf.concat(actions, axis=-1)
-        elif backend == "pytorch":
-            actions = torch.cat(actions, dim=-1)
-
-        q_funcs = self._q_functions if target is False else self._target_q_functions
-
-        # We do not concat states yet because we might pass states through a conv stack before merging it
-        # with actions.
-        return tuple(q.state_action_value(preprocessed_states, actions) for q in q_funcs)
-
-    @rlgraph_api
-    def get_losses(self, preprocessed_states, actions, rewards, terminals, next_states, importance_weights):
-        # TODO: internal states
-        samples_next = self._policy.get_action_and_log_likelihood(next_states, deterministic=False)
-        next_sampled_actions = samples_next["action"]
-        log_probs_next_sampled = samples_next["log_likelihood"]
-
-        q_values_next_sampled = self.get_q_values(
-            next_states, next_sampled_actions, target=True
-        )
-        q_values = self.get_q_values(preprocessed_states, actions)
-        samples = self._policy.get_action_and_log_likelihood(preprocessed_states, deterministic=False)
-        sampled_actions = samples["action"]
-        log_probs_sampled = samples["log_likelihood"]
-        q_values_sampled = self.get_q_values(preprocessed_states, sampled_actions)
-
-        alpha = self._graph_fn_compute_alpha()
-
-        return self.loss_function.loss(
-            alpha,
-            log_probs_next_sampled,
-            q_values_next_sampled,
-            q_values,
-            log_probs_sampled,
-            q_values_sampled,
-            rewards,
-            terminals
-        )
-
-    @rlgraph_api
-    def get_preprocessed_state_and_action(self, states, deterministic=False):
-        preprocessed_states = self._preprocessor.preprocess(states)
-        return self.action_from_preprocessed_state(preprocessed_states, deterministic)
-
-    @rlgraph_api
-    def action_from_preprocessed_state(self, preprocessed_states, deterministic=False):
-        out = self._policy.get_action(preprocessed_states, deterministic=deterministic)
-        return out["action"], preprocessed_states
-
-    @rlgraph_api(requires_variable_completeness=True)
-    def reset_targets(self):
-        ops = (target_q.sync(q.variables()) for q, target_q in zip(self._q_functions, self._target_q_functions))
-        return tuple(ops)
-
-    @rlgraph_api(requires_variable_completeness=True)
-    def sync_targets(self):
-        should_sync = self._graph_fn_get_should_sync()
-        return self._graph_fn_sync(should_sync)
-
-    @rlgraph_api
-    def get_memory_size(self):
-        return self._memory.get_size()
-
-    @graph_fn
-    def _graph_fn_compute_alpha(self):
-        backend = get_backend()
-        if backend == "tf":
-            return tf.exp(self.log_alpha)
-        elif backend == "pytorch":
-            return torch.exp(self.log_alpha)
-
-    # TODO: Move this into generic AgentRootComponent.
-    @graph_fn
-    def _graph_fn_training_step(self, other_step_op=None):
-        if self.agent is not None:
-            add_op = tf.assign_add(self.agent.graph_executor.global_training_timestep, 1)
-            op_list = [add_op] + [other_step_op] if other_step_op is not None else []
-            with tf.control_dependencies(op_list):
-                return tf.no_op() if other_step_op is None else other_step_op
-        else:
-            return tf.no_op() if other_step_op is None else other_step_op
-
-    @graph_fn(returns=1, requires_variable_completeness=True)
-    def _graph_fn_get_should_sync(self):
-        if get_backend() == "tf":
-            inc_op = tf.assign_add(self.steps_since_last_sync, 1)
-            should_sync = inc_op >= self.q_sync_spec.sync_interval
-
-            def reset_op():
-                op = tf.assign(self.steps_since_last_sync, 0)
-                with tf.control_dependencies([op]):
-                    return tf.no_op()
-
-            sync_op = tf.cond(
-                pred=inc_op >= self.q_sync_spec.sync_interval,
-                true_fn=reset_op,
-                false_fn=tf.no_op
-            )
-            with tf.control_dependencies([sync_op]):
-                return tf.identity(should_sync)
-        else:
-            raise NotImplementedError("TODO")
-
-    @graph_fn(returns=1, requires_variable_completeness=True)
-    def _graph_fn_sync(self, should_sync):
-        assign_ops = []
-        tau = self.q_sync_spec.sync_tau
-        if tau != 1.0:
-            all_source_vars = [source.get_variables(collections=None, custom_scope_separator="-") for source in self._q_functions]
-            all_dest_vars = [destination.get_variables(collections=None, custom_scope_separator="-") for destination in self._target_q_functions]
-            for source_vars, dest_vars in zip(all_source_vars, all_dest_vars):
-                for (source_key, source_var), (dest_key, dest_var) in zip(sorted(source_vars.items()), sorted(dest_vars.items())):
-                    assign_ops.append(tf.assign(dest_var, tau * source_var + (1.0 - tau) * dest_var))
-        else:
-            all_source_vars = [source.variables() for source in self._q_functions]
-            for source_vars, destination in zip(all_source_vars, self._target_q_functions):
-                assign_ops.append(destination.sync(source_vars))
-        assert len(assign_ops) > 0
-        grouped_op = tf.group(assign_ops)
-
-        def assign_op():
-            # Make sure we are returning no_op as opposed to reference
-            with tf.control_dependencies([grouped_op]):
-                return tf.no_op()
-
-        cond_assign_op = tf.cond(should_sync, true_fn=assign_op, false_fn=tf.no_op)
-        with tf.control_dependencies([cond_assign_op]):
-            return tf.no_op()
-
-    @graph_fn
-    def _graph_fn_no_op(self):
-        return tf.no_op()
-
->>>>>>> 972b8918
 
 class SACAgent(Agent):
     def __init__(
@@ -533,10 +210,10 @@
         extra_returns = {extra_returns} if isinstance(extra_returns, str) else (extra_returns or set())
         # States come in without preprocessing -> use state space.
         if apply_preprocessing:
-            call_method = self.root_component.get_actions
+            call_method = "get_actions"
             batched_states = self.state_space.force_batch(states)
         else:
-            call_method = self.root_component.get_actions_from_preprocessed_states
+            call_method = "get_actions_from_preprocessed_states"
             batched_states = states
         remove_batch_rank = batched_states.ndim == np.asarray(states).ndim + 1
 
