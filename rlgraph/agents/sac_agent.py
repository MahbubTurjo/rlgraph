--- conflicted
+++ resolved
@@ -160,15 +160,10 @@
 
     @rlgraph_api
     def update_from_external_batch(
-<<<<<<< HEAD
             self, preprocessed_states, env_actions, rewards, terminals, preprocessed_s_prime, importance_weights
     ):
         actions = self._graph_fn_one_hot(env_actions)
 
-=======
-            self, preprocessed_states, actions, rewards, terminals, preprocessed_s_prime, importance_weights
-    ):
->>>>>>> 9e50924c
         actor_loss, actor_loss_per_item, critic_loss, critic_loss_per_item, alpha_loss, alpha_loss_per_item = \
             self.get_losses(preprocessed_states, actions, rewards, terminals, preprocessed_s_prime, importance_weights)
 
