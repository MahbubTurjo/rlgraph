# Copyright 2018/2019 The RLgraph authors. All Rights Reserved.
#
# Licensed under the Apache License, Version 2.0 (the "License");
# you may not use this file except in compliance with the License.
# You may obtain a copy of the License at
#
#     http://www.apache.org/licenses/LICENSE-2.0
#
# Unless required by applicable law or agreed to in writing, software
# distributed under the License is distributed on an "AS IS" BASIS,
# WITHOUT WARRANTIES OR CONDITIONS OF ANY KIND, either express or implied.
# See the License for the specific language governing permissions and
# limitations under the License.
# ==============================================================================

from __future__ import absolute_import
from __future__ import division
from __future__ import print_function

import logging
import os
import unittest

import numpy as np
from rlgraph.agents import PPOAgent
from rlgraph.environments import OpenAIGymEnv, GridWorld
from rlgraph.execution import SingleThreadedWorker
from rlgraph.spaces import FloatBox
from rlgraph.tests.test_util import config_from_path, recursive_assert_almost_equal
from rlgraph.utils import root_logger
from rlgraph.utils.numpy import one_hot


class TestPPOShortTaskLearning(unittest.TestCase):
    """
    Tests whether the PPO agent can learn in simple environments.
    """
    root_logger.setLevel(level=logging.INFO)

    is_windows = os.name == "nt"

    def test_ppo_on_2x2_grid_world(self):
        """
        Creates a PPO Agent and runs it via a Runner on the 2x2 Grid World env.
        """
        env = GridWorld(world="2x2")
        agent = PPOAgent.from_spec(
            config_from_path("configs/ppo_agent_for_2x2_gridworld.json"),
            state_space=GridWorld.grid_world_2x2_flattened_state_space,
            action_space=env.action_space,
            execution_spec=dict(seed=15),
        )

        time_steps = 3000
        worker = SingleThreadedWorker(
            env_spec=lambda: env,
            agent=agent,
            worker_executes_preprocessing=True,
            preprocessing_spec=GridWorld.grid_world_2x2_preprocessing_spec,
            update_rules=dict(update_every_n_units=4)
        )
        results = worker.execute_timesteps(time_steps, use_exploration=True)

        print(results)

        # Check value function outputs for states 0 and 1.
        # NOTE that this test only works if standardize-advantages=False.
        values = agent.graph_executor.execute(
            ("get_state_values", one_hot(np.array([0, 1]), depth=4))
        )[:, 0]
        recursive_assert_almost_equal(values[0], 0.9, decimals=1)  # state 0 should have a value of 0.0
        recursive_assert_almost_equal(values[1], 1.0, decimals=1)  # state 1 should have a value of +1.0

        self.assertEqual(results["timesteps_executed"], time_steps)
        self.assertEqual(results["env_frames"], time_steps)
        self.assertLessEqual(results["episodes_executed"], time_steps / 2)
        # Assume we have learned something.
<<<<<<< HEAD
        self.assertGreater(results["mean_episode_reward"], 0.0)
=======
        self.assertGreater(results["mean_episode_reward_last_10_episodes"], 0.0)
>>>>>>> cccf17f5

    def test_ppo_on_2x2_grid_world_with_container_actions(self):
        """
        Creates a PPO agent and runs it via a Runner on a simple 2x2 GridWorld using container actions.
        """
        # -----
        # |^|H|
        # -----
        # | |G|  ^=start, looking up
        # -----

        # ftj = forward + turn + jump
        env_spec = dict(world="2x2", action_type="ftj", state_representation="xy+orientation")
        dummy_env = GridWorld.from_spec(env_spec)
        agent_config = config_from_path("configs/ppo_agent_for_2x2_gridworld_with_container_actions.json")
        preprocessing_spec = agent_config.pop("preprocessing_spec")

        agent = PPOAgent.from_spec(
            agent_config,
            state_space=FloatBox(shape=(4,)),
            action_space=dummy_env.action_space
        )

        time_steps = 5000
        worker = SingleThreadedWorker(
            env_spec=lambda: GridWorld.from_spec(env_spec),
            agent=agent,
            preprocessing_spec=preprocessing_spec,
            worker_executes_preprocessing=True,
            render=False
        )
        results = worker.execute_timesteps(time_steps, use_exploration=True, update_rules=dict(update_every_n_units=16))

        print(results)

        # Check value function outputs for states 0 and 1.
        # NOTE that this test only works if standardize-advantages=False.
        #values = agent.graph_executor.execute(
        #    ("get_state_values", np.array([[1.0, 0.0, 0.0, 0.0], [0.0, 1.0, 0.0, 0.0]]))
        #)[:, 0]
        #recursive_assert_almost_equal(values[0], 0.9, decimals=1)  # state 0 should have a value of 0.0
        #recursive_assert_almost_equal(values[1], 1.0, decimals=1)  # state 1 should have a value of +1.0

        self.assertEqual(results["timesteps_executed"], time_steps)
        self.assertEqual(results["env_frames"], time_steps)
        self.assertLessEqual(results["episodes_executed"], time_steps)
        # Assume we have learned something.
        self.assertGreaterEqual(results["mean_episode_reward_last_10_episodes"], 0.0)

    def test_ppo_on_4x4_grid_world(self):
        """
        Creates a PPO Agent and runs it via a Runner on the 4x4 Grid World env.
        """
        env = GridWorld(world="4x4")
        agent = PPOAgent.from_spec(
            config_from_path("configs/ppo_agent_for_4x4_gridworld.json"),
            state_space=GridWorld.grid_world_4x4_flattened_state_space,
            action_space=env.action_space
        )

        time_steps = 3000
        worker = SingleThreadedWorker(
            env_spec=lambda: env,
            agent=agent,
            worker_executes_preprocessing=True,
            preprocessing_spec=GridWorld.grid_world_4x4_preprocessing_spec,
            episode_finish_callback=lambda episode_return, duration, timesteps, **kwargs: print(
<<<<<<< HEAD
                "Episode done return={} timesteps={}".format(episode_return, timesteps)),
            update_rules=dict(update_every_n_units=8)
=======
                "Episode done return={} timesteps={}".format(episode_return, timesteps))
>>>>>>> cccf17f5
        )
        results = worker.execute_timesteps(time_steps, use_exploration=True)

        print(results)

        # Test deterministic actions (expected to go towards goal).
        #recursive_assert_almost_equal(agent.graph_executor.execute(
        #    ("get_preprocessed_state_and_action", [one_hot(np.array([1, 2, 4, 7, 8, 9, 10, 11, 12]), depth=16), True])
        #)[0], [2, 1, 1, 1, 2, 2, 2, 1, 3])

        self.assertEqual(results["timesteps_executed"], time_steps)
        self.assertEqual(results["env_frames"], time_steps)
        self.assertLessEqual(results["episodes_executed"], time_steps / 4)
        # Assume we have learned something.
<<<<<<< HEAD
        self.assertGreater(results["mean_episode_reward"], -1.0)
=======
        self.assertGreater(results["mean_episode_reward_last_10_episodes"], -2.0)
>>>>>>> cccf17f5

    def test_ppo_on_4_room_grid_world(self):
        """
        Creates a PPO agent and runs it via a Runner on a 4-rooms GridWorld.
        NOTE: This is an extremely hard environment that can only be learnt with luck, if the agent finds - by chance -
        the bottleneck door states.
        """
        env_spec = dict(world="4-room")
        dummy_env = GridWorld.from_spec(env_spec)
        agent_config = config_from_path("configs/ppo_agent_for_4_room_gridworld.json")
        preprocessing_spec = agent_config.pop("preprocessing_spec")

        agent = PPOAgent.from_spec(
            agent_config,
            state_space=FloatBox(shape=(dummy_env.state_space.num_categories,)),
            action_space=dummy_env.action_space
        )

        episodes = 30
        worker = SingleThreadedWorker(
            env_spec=lambda: GridWorld.from_spec(env_spec),
            agent=agent,
            preprocessing_spec=preprocessing_spec,
            worker_executes_preprocessing=True,
            render=False,
            episode_finish_callback=lambda episode_return, duration, timesteps, **kwargs:
            print("Episode done return={} ts={}".format(episode_return, timesteps)),
            #update_finish_callback=lambda loss: print("Update policy+vf-loss={}".format(loss[0]))
            update_rules=dict(update_every_n_units=8)
        )
        results = worker.execute_episodes(
            num_episodes=episodes, max_timesteps_per_episode=10000, use_exploration=True
        )

        print(results)

        # Check value function outputs for states 46 (doorway close to goal) and start state.
        values = agent.graph_executor.execute(
            ("get_state_values", np.array([one_hot(np.array(46), depth=121), one_hot(np.array(30), depth=121)]))
        )[:, 0]
        recursive_assert_almost_equal(values[0], -1.0, decimals=1)  # state 46 should have a value of -1.0
        recursive_assert_almost_equal(values[1], -50, decimals=1)  # state 30 (start) should have a value of ???

        self.assertEqual(results["episodes_executed"], episodes)
        # Assume we have learned something.
        #self.assertGreaterEqual(results["mean_episode_reward_last_10_episodes"], -2.0)

    def test_ppo_on_cart_pole(self):
        """
        Creates a PPO Agent and runs it via a Runner on the CartPole env.
        """
        env = OpenAIGymEnv("CartPole-v0", seed=36)
        agent = PPOAgent.from_spec(
            config_from_path("configs/ppo_agent_for_cartpole.json"),
            state_space=env.state_space,
            action_space=env.action_space
        )

        time_steps = 3000
        worker = SingleThreadedWorker(
            env_spec=lambda: env,
            agent=agent,
            worker_executes_preprocessing=False,
            render=False,  #self.is_windows
            episode_finish_callback=lambda episode_return, duration, timesteps, env_num:
            print("episode return {}; steps={}".format(episode_return, timesteps)),
            update_rules=dict(update_every_n_units=8)
        )
        results = worker.execute_timesteps(time_steps, use_exploration=True)

        print(results)

        self.assertEqual(results["timesteps_executed"], time_steps)
        self.assertEqual(results["env_frames"], time_steps)
        self.assertLessEqual(results["episodes_executed"], time_steps / 10)
        # Assume we have learned something.
        self.assertGreaterEqual(results["mean_episode_reward_last_10_episodes"], 40.0)

    def test_ppo_on_pendulum(self):
        """
        Creates a PPO Agent and runs it via a Runner on the Pendulum env.
        """
        env_spec = dict(type="openai-gym", gym_env="Pendulum-v0")
        dummy_env = OpenAIGymEnv.from_spec(env_spec)
        agent_spec = config_from_path("configs/ppo_agent_for_pendulum.json")
        preprocessing_spec = agent_spec.pop("preprocessing_spec", None)
        agent = PPOAgent.from_spec(
            agent_spec,
            state_space=dummy_env.state_space,
            action_space=dummy_env.action_space
        )

        worker = SingleThreadedWorker(
            env_spec=env_spec,
            num_environments=10,
            agent=agent,
            preprocessing_spec=preprocessing_spec,
            worker_executes_preprocessing=True,
            render=False, #self.is_windows,
            episode_finish_callback=lambda episode_return, duration, timesteps, env_num:
            print("episode return {}; steps={}".format(episode_return, timesteps)),
            update_rules=dict(update_every_n_units=16)
        )
        results = worker.execute_timesteps(num_timesteps=int(1e6), use_exploration=True)

        print(results)

    def test_ppo_on_lunar_lander(self):
        """
        Creates a PPO Agent and runs it via a Runner on the Pendulum env.
        """
        # Try if LunarLander does not work:
        # - pip install box2d box2d-kengz
        # - install swig (only unzip & add path).
        env = OpenAIGymEnv("LunarLander-v2")
        agent = PPOAgent.from_spec(
            config_from_path("configs/ppo_agent_for_lunar_lander.json"),
            state_space=env.state_space,
            action_space=env.action_space
        )

        worker = SingleThreadedWorker(
            env_spec=lambda: env,
            agent=agent,
            worker_executes_preprocessing=False,
            render=False,  #self.is_windows,
            episode_finish_callback=lambda episode_return, duration, timesteps, env_num:
            print("episode return {}; steps={}".format(episode_return, timesteps))
        )
        results = worker.execute_timesteps(num_timesteps=int(10000), use_exploration=True)

        print(results)<|MERGE_RESOLUTION|>--- conflicted
+++ resolved
@@ -75,11 +75,7 @@
         self.assertEqual(results["env_frames"], time_steps)
         self.assertLessEqual(results["episodes_executed"], time_steps / 2)
         # Assume we have learned something.
-<<<<<<< HEAD
-        self.assertGreater(results["mean_episode_reward"], 0.0)
-=======
         self.assertGreater(results["mean_episode_reward_last_10_episodes"], 0.0)
->>>>>>> cccf17f5
 
     def test_ppo_on_2x2_grid_world_with_container_actions(self):
         """
@@ -147,12 +143,8 @@
             worker_executes_preprocessing=True,
             preprocessing_spec=GridWorld.grid_world_4x4_preprocessing_spec,
             episode_finish_callback=lambda episode_return, duration, timesteps, **kwargs: print(
-<<<<<<< HEAD
                 "Episode done return={} timesteps={}".format(episode_return, timesteps)),
             update_rules=dict(update_every_n_units=8)
-=======
-                "Episode done return={} timesteps={}".format(episode_return, timesteps))
->>>>>>> cccf17f5
         )
         results = worker.execute_timesteps(time_steps, use_exploration=True)
 
@@ -167,11 +159,7 @@
         self.assertEqual(results["env_frames"], time_steps)
         self.assertLessEqual(results["episodes_executed"], time_steps / 4)
         # Assume we have learned something.
-<<<<<<< HEAD
-        self.assertGreater(results["mean_episode_reward"], -1.0)
-=======
-        self.assertGreater(results["mean_episode_reward_last_10_episodes"], -2.0)
->>>>>>> cccf17f5
+        self.assertGreater(results["mean_episode_reward_last_10_episodes"], -1.0)
 
     def test_ppo_on_4_room_grid_world(self):
         """
