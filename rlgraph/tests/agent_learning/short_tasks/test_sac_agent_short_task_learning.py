# Copyright 2018/2019 The RLgraph authors. All Rights Reserved.
#
# Licensed under the Apache License, Version 2.0 (the "License");
# you may not use this file except in compliance with the License.
# You may obtain a copy of the License at
#
#     http://www.apache.org/licenses/LICENSE-2.0
#
# Unless required by applicable law or agreed to in writing, software
# distributed under the License is distributed on an "AS IS" BASIS,
# WITHOUT WARRANTIES OR CONDITIONS OF ANY KIND, either express or implied.
# See the License for the specific language governing permissions and
# limitations under the License.
# ==============================================================================

from __future__ import absolute_import
from __future__ import division
from __future__ import print_function

import logging
import os
from scipy import stats
import unittest

<<<<<<< HEAD
import numpy as np

from rlgraph.agents import SACAgent
from rlgraph.environments import GaussianDensityAsRewardEnvironment, OpenAIGymEnv
from rlgraph.execution import SingleThreadedWorker
=======
from rlgraph.agents.sac_agent import SACAgentComponent, SACAgent, SyncSpecification
from rlgraph.components import Policy, NeuralNetwork, ValueFunction, PreprocessorStack, ReplayMemory, AdamOptimizer,\
    Synchronizable
from rlgraph.environments import GaussianDensityAsRewardEnvironment
from rlgraph.execution import SingleThreadedWorker
from rlgraph.spaces import FloatBox, BoolBox
from rlgraph.tests import ComponentTest
>>>>>>> 9e50924c
from rlgraph.tests.test_util import config_from_path
from rlgraph.utils import root_logger


class TestSACShortTaskLearning(unittest.TestCase):
    """
    Tests whether the SACAgent and the SACAgentComponent can learn in simple environments.
    """
    root_logger.setLevel(level=logging.INFO)

    is_windows = os.name == "nt"

    def test_sac_agent_component_on_fake_env(self):
        config = config_from_path("configs/sac_component_for_fake_env_test.json")

        # Arbitrary state space, state should not be used in this example.
        state_space = FloatBox(shape=(2,))
        continuous_action_space = FloatBox(low=-1.0, high=1.0)
        terminal_space = BoolBox(add_batch_rank=True)
        policy = Policy.from_spec(config["policy"], action_space=continuous_action_space)
        policy.add_components(Synchronizable(), expose_apis="sync")
        q_function = ValueFunction.from_spec(config["value_function"])

        agent_component = SACAgentComponent(
            agent=None,
            policy=policy,
            q_function=q_function,
            preprocessor=PreprocessorStack.from_spec([]),
            memory=ReplayMemory.from_spec(config["memory"]),
            discount=config["discount"],
            initial_alpha=config["initial_alpha"],
            target_entropy=None,
            optimizer=AdamOptimizer.from_spec(config["optimizer"]),
            vf_optimizer=AdamOptimizer.from_spec(config["value_function_optimizer"], scope="vf-optimizer"),
            q_sync_spec=SyncSpecification(sync_interval=10, sync_tau=1.0),
            num_q_functions=2
        )

        test = ComponentTest(
            component=agent_component,
            input_spaces=dict(
                states=state_space.with_batch_rank(),
                preprocessed_states=state_space.with_batch_rank(),
                actions=continuous_action_space.with_batch_rank(),
                rewards=FloatBox(add_batch_rank=True),
                next_states=state_space.with_batch_rank(),
                terminals=terminal_space,
                batch_size=int,
                preprocessed_s_prime=state_space.with_batch_rank(),
                importance_weights=FloatBox(add_batch_rank=True),
                preprocessed_next_states=state_space.with_batch_rank(),
                deterministic=bool,
                weights="variables:{}".format(policy.scope),
                # TODO: how to provide the space for multiple component variables?
                # q_weights=Dict(
                #    q_0="variables:{}".format(q_function.scope),
                #    q_1="variables:{}".format(agent_component._q_functions[1].scope),
                # )
            ),
            action_space=continuous_action_space,
            build_kwargs=dict(
                optimizer=agent_component._optimizer,
                build_options=dict(
                    vf_optimizer=agent_component.vf_optimizer,
                ),
            )
        )

        policy_loss = []
        vf_loss = []

        # This test simulates an env that always requires actions to be close to the max-pdf
        # value of a loc=0.5, scale=0.2 normal, regardless of any state inputs.
        # The component should learn to produce actions like that (close to 0.5).
        true_mean = 0.5
        target_dist = stats.norm(loc=true_mean, scale=0.2)
        batch_size = 100
        for _ in range(5000):
            action_sample = continuous_action_space.sample(batch_size)
            rewards = target_dist.pdf(action_sample)
            result = test.test(("update_from_external_batch", [
                state_space.sample(batch_size),
                action_sample,
                rewards,
                [True] * batch_size,
                state_space.sample(batch_size),
                [1.0] * batch_size  # importance
            ]))
            policy_loss.append(result["actor_loss"])
            vf_loss.append(result["critic_loss"])

        self.assertTrue(np.mean(policy_loss[:100]) > np.mean(policy_loss[-100:]))
        self.assertTrue(np.mean(vf_loss[:100]) > np.mean(vf_loss[-100:]))

        action_sample = np.linspace(-1, 1, batch_size)
        q_values = test.test(("get_q_values", [state_space.sample(batch_size), action_sample]))
        for q_val in q_values:
            q_val = q_val.flatten()
            np.testing.assert_allclose(q_val, target_dist.pdf(action_sample), atol=0.2)

        action_sample, _ = test.test(("action_from_preprocessed_state", [state_space.sample(batch_size), False]))
        action_sample = action_sample.flatten()
        np.testing.assert_allclose(np.mean(action_sample), true_mean, atol=0.1)

    def test_sac_learning_on_gaussian_density_as_reward_env(self):
        """
        Creates an SAC-Agent and runs it via a Runner on the GaussianDensityAsRewardEnvironment.
        """
        env = GaussianDensityAsRewardEnvironment(episode_length=5)
        agent = SACAgent.from_spec(
            config_from_path("configs/sac_agent_for_gaussian_density_env.json"),
            state_space=env.state_space,
            action_space=env.action_space
        )

        worker = SingleThreadedWorker(
            env_spec=lambda: env, agent=agent
        )
        worker.execute_episodes(num_episodes=500)
        rewards = worker.finished_episode_rewards[0]  # 0=1st env in vector-env
        self.assertTrue(np.mean(rewards[:100]) < np.mean(rewards[-100:]))

        worker.execute_episodes(num_episodes=100, use_exploration=False, update_spec=None)
        rewards = worker.finished_episode_rewards[0]
        self.assertTrue(len(rewards) == 100)
        evaluation_score = np.mean(rewards)
<<<<<<< HEAD
        assert .5 * env.get_max_reward() < evaluation_score <= env.get_max_reward()

    def test_sac_on_pendulum(self):
        """
        Creates an SAC-Agent and runs it on Pendulum.
        """
        env = OpenAIGymEnv("Pendulum-v0")
        agent = SACAgent.from_spec(
            config_from_path("configs/sac_agent_pendulum.json"),
            state_space=env.state_space,
            action_space=env.action_space
        )

        worker = SingleThreadedWorker(
            env_spec=lambda: env,
            agent=agent,
            worker_executes_preprocessing=False,
            render=self.is_windows
        )
        # Note: SAC is more computationally expensive.
        episodes = 50
        results = worker.execute_episodes(episodes)

        print(results)

        self.assertTrue(results["timesteps_executed"] == episodes * 200)
        self.assertTrue(results["episodes_executed"] == episodes)
        self.assertGreater(results["final_episode_reward"], -300)
        self.assertGreater(results["mean_episode_reward"], -800)

    def test_sac_on_cartpole(self):
        """
        Creates an SAC-Agent and runs it on CartPole.
        """
        env = OpenAIGymEnv("CartPole-v0")
        agent = SACAgent.from_spec(
            config_from_path("configs/sac_agent_cartpole.json"),
            state_space=env.state_space,
            action_space=env.action_space
        )

        worker = SingleThreadedWorker(
            env_spec=lambda: env,
            agent=agent,
            worker_executes_preprocessing=False,
            render=self.is_windows
        )
        results = worker.execute_timesteps(3000)

        print(results)
=======
        self.assertTrue(.5 * env.get_max_reward() < evaluation_score <= env.get_max_reward())
>>>>>>> 9e50924c
<|MERGE_RESOLUTION|>--- conflicted
+++ resolved
@@ -18,25 +18,18 @@
 from __future__ import print_function
 
 import logging
+import numpy as np
 import os
 from scipy import stats
 import unittest
 
-<<<<<<< HEAD
-import numpy as np
-
-from rlgraph.agents import SACAgent
-from rlgraph.environments import GaussianDensityAsRewardEnvironment, OpenAIGymEnv
-from rlgraph.execution import SingleThreadedWorker
-=======
 from rlgraph.agents.sac_agent import SACAgentComponent, SACAgent, SyncSpecification
 from rlgraph.components import Policy, NeuralNetwork, ValueFunction, PreprocessorStack, ReplayMemory, AdamOptimizer,\
     Synchronizable
-from rlgraph.environments import GaussianDensityAsRewardEnvironment
+from rlgraph.environments import GaussianDensityAsRewardEnvironment, OpenAIGymEnv
 from rlgraph.execution import SingleThreadedWorker
 from rlgraph.spaces import FloatBox, BoolBox
 from rlgraph.tests import ComponentTest
->>>>>>> 9e50924c
 from rlgraph.tests.test_util import config_from_path
 from rlgraph.utils import root_logger
 
@@ -163,8 +156,7 @@
         rewards = worker.finished_episode_rewards[0]
         self.assertTrue(len(rewards) == 100)
         evaluation_score = np.mean(rewards)
-<<<<<<< HEAD
-        assert .5 * env.get_max_reward() < evaluation_score <= env.get_max_reward()
+        self.assertTrue(.5 * env.get_max_reward() < evaluation_score <= env.get_max_reward())
 
     def test_sac_on_pendulum(self):
         """
@@ -214,6 +206,3 @@
         results = worker.execute_timesteps(3000)
 
         print(results)
-=======
-        self.assertTrue(.5 * env.get_max_reward() < evaluation_score <= env.get_max_reward())
->>>>>>> 9e50924c
