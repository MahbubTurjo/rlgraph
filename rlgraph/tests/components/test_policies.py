--- conflicted
+++ resolved
@@ -69,8 +69,6 @@
             logits=expected_action_layer_output, probabilities=np.array(expected_probabilities_output, dtype=np.float32)
         ), decimals=5)
 
-<<<<<<< HEAD
-=======
         # Action log-probs.
         expected_action_log_prob_output = np.log(np.array([
             expected_probabilities_output[0][expected_actions[0]],
@@ -80,7 +78,6 @@
                   expected_outputs=dict(action_log_probs=expected_action_log_prob_output,
                                         logits=expected_action_layer_output), decimals=5)
 
->>>>>>> d8ad7601
         print("Probs: {}".format(expected_probabilities_output))
 
         expected_actions = np.argmax(expected_action_layer_output, axis=-1)
@@ -105,17 +102,10 @@
         expected_action_log_prob_output = dict(action_log_probs=np.log(np.array([
             expected_probabilities_output[0][expected_actions[0]],
             expected_probabilities_output[1][expected_actions[1]],
-<<<<<<< HEAD
+            expected_probabilities_output[2][expected_actions[2]],
         ])))
         test.test(("get_action_log_probs", [states, expected_actions]),
-                  expected_outputs=expected_action_log_prob_output, decimals=5)
-=======
-            expected_probabilities_output[2][expected_actions[2]],
-        ]))
-        test.test(("get_action_log_probs", [nn_input, expected_actions]),
-                  expected_outputs=dict(action_log_probs=expected_action_log_prob_output,
-                                        logits=expected_q_values_output), decimals=5)
->>>>>>> d8ad7601
+                  expected_outputs=dict(action_log_probs=expected_action_log_prob_output, logits=expected_q_values_output), decimals=5)
 
     def test_shared_value_function_policy_for_discrete_action_space(self):
         # state_space (NN is a simple single fc-layer relu network (2 units), random biases, random weights).
@@ -281,14 +271,7 @@
             expected_probabilities_output[1][2][expected_actions[1][2]],
         ]]))
         test.test(("get_action_log_probs", [states, expected_actions]),
-<<<<<<< HEAD
-                  expected_outputs=dict(action_log_probs=expected_action_log_prob_output), decimals=5)
-=======
-                  expected_outputs=dict(action_log_probs=expected_action_log_prob_output,
-                                        logits=expected_logits_output), decimals=5)
-
-        print("Probs: {}".format(expected_probabilities_output))
->>>>>>> d8ad7601
+                  expected_outputs=dict(action_log_probs=expected_action_log_prob_output, logits=expected_logits_output), decimals=5)
 
         # Deterministic sample.
         out = test.test(("get_deterministic_action", states), expected_outputs=None)
