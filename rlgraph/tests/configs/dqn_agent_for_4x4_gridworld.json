--- conflicted
+++ resolved
@@ -35,17 +35,13 @@
         "from": 1.0,
         "to": 0.2,
         "start_timestep": 0,
-        "num_timesteps": 6000
+        "num_timesteps": 3000
       }
     }
   },
 
-<<<<<<< HEAD
   "observe_spec":
   {
-=======
-  "observe_spec": {
->>>>>>> a0c66960
     "buffer_size": 64
   },
 
