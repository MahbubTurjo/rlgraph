{
  "type": "ppo",
  "sample_episodes": false,
  "standardize_advantages": true,
<<<<<<< HEAD
  "clip_ratio": 0.1,
=======
  "clip_ratio": 0.2,
>>>>>>> b210db73
  "discount": 0.99,
  "gae_lambda": 0.5,
  "weight_entropy": 0.001,

  "memory_spec":
  {
    "type": "ring_buffer",
    "capacity": 1000
  },

  "preprocessing_spec":
  [],

  "observe_spec": {
    "buffer_size": 200
  },
  
  "execution_spec": {
    "seed": 15
  },

  "network_spec":
  [
    {
      "type": "dense",
      "units": 32,
      "activation": "linear",
      "scope": "hidden1"
    },
    {
      "type": "dense",
      "units": 32,
      "activation": "linear",
      "scope": "hidden2"
    }
  ],
  "value_function_spec":
  [
    {
      "type": "dense",
      "units": 32,
      "activation": "linear",
      "scope": "vf-hidden1"
    },
    {
      "type": "dense",
      "units": 32,
      "activation": "linear",
      "scope": "vf-hidden2"
    }
  ],

  "update_spec": {
    "do_updates": true,
    "update_mode": "time_steps",
    "update_interval": 16,
    "batch_size": 200,
    "num_iterations": 10,
    "sample_size": 50
  },

  "optimizer_spec": {
    "type": "adam",
    "learning_rate": 0.001
  },
  
  "value_function_optimizer_spec": {
    "type": "adam",
    "learning_rate": 0.001
  }
}<|MERGE_RESOLUTION|>--- conflicted
+++ resolved
@@ -2,13 +2,9 @@
   "type": "ppo",
   "sample_episodes": false,
   "standardize_advantages": true,
-<<<<<<< HEAD
-  "clip_ratio": 0.1,
-=======
   "clip_ratio": 0.2,
->>>>>>> b210db73
   "discount": 0.99,
-  "gae_lambda": 0.5,
+  "gae_lambda": 1.0,
   "weight_entropy": 0.001,
 
   "memory_spec":
