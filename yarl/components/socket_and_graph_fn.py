--- conflicted
+++ resolved
@@ -342,46 +342,9 @@
         # Check for input-completeness of this graph_fn.
         self.check_input_completeness()
 
-        # We are input-complete: Get all possible combinations of input ops and pass all
-        # these combinations through the function.
+        # We are input-complete: Get all possible combinations of input ops and pass all these
+        # combinations through the function.
         if self.input_complete:
-<<<<<<< HEAD
-            # Generate a list of all possible input DataOp combinations to be passed through the graph_fn.
-            in_op_records = [in_sock_rec["socket"].op_records for in_sock_rec in self.input_sockets.values()]
-            in_op_records_combinations = list(itertools.product(*in_op_records))
-            for in_op_record_combination in in_op_records_combinations:
-                #in_op_combination_wo_constant_values = tuple(
-                #    [op_rec.op for op_rec in in_op_record_combination if not isinstance(op_rec.op, SingleDataOp) or
-                #     op_rec.op.constant_value is None
-                #     ])
-
-                # key = tuple(input_combination)
-                # Make sure we call the computation method only once per input-op combination.
-                #if in_op_combination_wo_constant_values not in self.in_out_records_map:
-                if in_op_record_combination not in self.in_out_records_map:
-                    # Replace constant-value Sockets with their SingleDataOp's constant numpy values
-                    # and the DataOps with their actual ops (`op` property of DataOp).
-                    actual_call_params = [
-                        op_rec.op.constant_value if isinstance(op_rec.op, SingleDataOp) and
-                        op_rec.op.constant_value is not None else op_rec.op for op_rec in in_op_record_combination
-                    ]
-
-                    # Build the ops from this input-combination.
-                    # Flatten input items.
-                    if self.flatten_ops is not False:
-                        flattened_ops = self.flatten_input_ops(*actual_call_params)
-                        # Split into SingleDataOps?
-                        if self.split_ops:
-                            call_params = split_flattened_input_ops(self.add_auto_key_as_first_param, *flattened_ops)
-                            # There is some splitting to do. Call graph_fn many times (one for each split).
-                            if isinstance(call_params, FlattenedDataOp):
-                                ops = FlattenedDataOp()
-                                for key, params in call_params.items():
-                                    ops[key] = self.method(*params)
-                            # No splitting to do. Pass everything once and as-is.
-                            else:
-                                ops = self.method(*call_params)
-=======
             self.generate_data_ops(op_record_registry)
 
     def generate_data_ops(self, op_record_registry):
@@ -392,14 +355,9 @@
             op_record_registry (dict): Dict that keeps track of which op-record requires which other op-records
                 to be calculated.
         """
-        in_op_records = [in_sock_rec["op_records"] for in_sock_rec in self.input_sockets.values()]
+        in_op_records = [in_sock_rec["socket"].op_records for in_sock_rec in self.input_sockets.values()]
         in_op_records_combinations = list(itertools.product(*in_op_records))
         for in_op_record_combination in in_op_records_combinations:
-            # in_op_combination_wo_constant_values = tuple(
-            #    [op_rec.op for op_rec in in_op_record_combination if not isinstance(op_rec.op, SingleDataOp) or
-            #     op_rec.op.constant_value is None
-            #     ])
-
             # key = tuple(input_combination)
             # Make sure we call the computation method only once per input-op combination.
             # if in_op_combination_wo_constant_values not in self.in_out_records_map:
@@ -425,44 +383,9 @@
                             for key, params in call_params.items():
                                 ops[key] = self.method(*params)
                         # No splitting to do. Pass everything once and as-is.
->>>>>>> a716e41d
                         else:
                             ops = self.method(*call_params)
                     else:
-<<<<<<< HEAD
-                        ops = self.method(*actual_call_params)
-
-                    # Need to un-flatten return values?
-                    if self.unflatten_ops:
-                        ops = self.unflatten_output_ops(*force_tuple(ops))
-
-                    # Make sure everything coming from a computation is always a tuple (for out-Socket indexing).
-                    ops = force_tuple(ops)
-
-                    # ops are now the raw graph_fn output: Need to convert it back to records.
-                    new_label_set = set()
-                    for rec in in_op_record_combination:  # type: DataOpRecord
-                        new_label_set.update(rec.labels)
-                    op_records = convert_ops_to_op_records(ops, labels=new_label_set)
-
-                    self.in_out_records_map[in_op_record_combination] = op_records
-
-                    # Keep track of which ops require which other ops.
-                    for op_rec in op_records:
-                        op_record_registry[op_rec] = set(in_op_record_combination)
-
-                        # Make sure all op_records do not contain SingleDataOps with constant_values. Any
-                        # in-Socket-connected constant values need to be converted to actual ops during a graph_fn call.
-                        assert not isinstance(op_rec.op, SingleDataOp), \
-                            "ERROR: graph_fn '{}' returned a SingleDataOp with constant_value set to '{}'! " \
-                            "This is not allowed. All graph_fns must return actual (non-constant) ops.". \
-                            format(self.name, op_rec.op.constant_value)
-                # Error.
-                else:
-                    pass
-                    #raise YARLError("ERROR: `in_op_record_combination`='{}' already in self.in_out_records_map!".
-                    #                format(in_op_record_combination))
-=======
                         ops = self.method(*flattened_ops)
                 # Just pass in everything as-is.
                 else:
@@ -481,19 +404,21 @@
                     new_label_set.update(rec.labels)
                 op_records = convert_ops_to_op_records(ops, labels=new_label_set)
 
-                # self.in_out_records_map[in_op_combination_wo_constant_values] = op_records
                 self.in_out_records_map[in_op_record_combination] = op_records
                 # Keep track of which ops require which other ops.
                 for op_rec in op_records:
-                    # op_record_registry[op_rec] = set(in_op_combination_wo_constant_values)
                     op_record_registry[op_rec] = set(in_op_record_combination)
+                    # Make sure all op_records do not contain SingleDataOps with constant_values. Any
+                    # in-Socket-connected constant values need to be converted to actual ops during a graph_fn call.
+                    assert not isinstance(op_rec.op, SingleDataOp), \
+                        "ERROR: graph_fn '{}' returned a SingleDataOp with constant_value set to '{}'! " \
+                        "This is not allowed. All graph_fns must return actual (non-constant) ops.". \
+                        format(self.name, op_rec.op.constant_value)
             # Error.
             else:
-                # raise YARLError("ERROR: `in_op_combination_wo_constant_values`='{}' already in self.in_out_records_map!".
-                #                format(in_op_combination_wo_constant_values))
-                raise YARLError("ERROR: `in_op_record_combination`='{}' already in self.in_out_records_map!".
-                                format(in_op_record_combination))
->>>>>>> a716e41d
+                pass
+                # raise YARLError("ERROR: `in_op_record_combination`='{}' already in self.in_out_records_map!".
+                #            format(in_op_record_combination))
 
     def check_input_completeness(self):
         """
