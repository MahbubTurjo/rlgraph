## Release notes
Summarizes updates in recent releases.

<<<<<<< HEAD
## RLgraph 0.6.0 - 2019/06/??
- TODO: return sequence_indeces from ring_buffer automatically (if set in c'tor as an option).
True for records with terminal=True or for last record in ring-memory (no matter, what value terminal has).
=======
## RLgraph 0.5.5 - 2019/07/01
- Added some new Components (MultiInputStreamNN, VariationalAutoEncoder, MultiLSTMLayer, JointCumulativeDistribution,
  different supervised LossFunctions, Models, etc..), incl. test cases.
- Added container Space support to all Agents (python buffers had to be expanded).
- Bug fix in BernoulliDistributionAdapter and Policy (with bool actions): Was returning wrong 
  parameters (must be probs, not raw NN output).
- tf backend: Allow returning None now in graph_fn as valid DataOps.
- Bug fix in LSTM tf backend: LSTMLayer would not compile on tf versions < 1.13.
- Added possibility to flatten/split a graph_fn call "alongside" some given "(self.)property". This makes it easier to
  split input args only to a certain extend (see e.g. distribution parameters in policy's API methods). 

## RLgraph 0.5.4 - 2019/06/07
- Added a prototype for a debug visualization util that automatically
  builds sub-sections of the (meta-)graph and visualizes this sub-graph
  in the browser (as pdf) using GraphViz.
  See FAQs for details on how to activate this feature.
  Installing the GraphViz engine (and pypi `graphviz`) is not a requirement.
  In the visualized sub-graph, where only the fault-relevant parts of
  the Agent are shown to reduce information overload, one can see
  immediately where Space (shape/type) problems occurred.
- Cleaner handling of exposing child API methods when calling:
  `Component.add_components()`. The auto-generated (exposed) parent API
  now has the same name and signature as the child's one (which makes it
  more consistent when tracking incoming Spaces into API-input-args
  (a Component's input-completeness is affected by this)).

## RLgraph 0.5.3 - 2019/06/03
- Fixed remaining issues with Keras-style NN assembly. This is now the
  recommended method for complex/multi-stream `NeuralNetworks`.

## RLgraph 0.5.2 - 2019/05/25
- Fixed bug in Worker's reporting: `mean_episode_reward` was calculated
  incorrectly as the return of the last episode (regardless of whether
  this episode was completed or not).
- Tuned learning tests for SAC and PPO.
- Added visualization tools for GridWorld envs. Rendering is now done in
  pygame (optional install and the env has additional heat-map and
  rewards/states-paths visualizing methods (png output).
>>>>>>> 94691a8d

## RLgraph 0.5.1 - 2019/05/24
- Fixed bug in PPOLossFunction affecting action spaces with shapes like
  (x, y, z, >1) and container action spaces.

## RLgraph 0.5.0 - 2019/05/22
- Fixed bug in PPOLossFunction in value-function target term. Here, the
  previous value-estimates need to be used (before the next update round)
  instead of the current estimates (from the ongoing (PPO-iterative)
  update round).
- Added new `TimeDependentParameter` classes for learning rate and other
  time-dependent parameters that may change over time. These replace
  the now obsoleted `DecayComponent`s.

  All json configs that use `exploration_spec` (Q-type Agents) must erase
  `start_timestep` and `num_timesteps` ..
  ```
  "exploration_spec": {
    "epsilon_spec": {
      "decay_spec": {
        ...
        "start_timestep": 0,   # <- erase this line
        "num_timesteps": 1000, # <- and this one
  }}}
  ```
  .. from the `decay_spec` within this `exploration_spec`. From now on, the Worker
  is responsible to pass into each `get_action()` and `update()` calls, a
  `time_percentage` value (between 0.0 and 1.0) that will make
  `start_timestep` and `num_timesteps` superfluous.
  To infer `time_percentage` automatically, the Worker needs some kind of maximum
  number of timestep value. There are different ways to pass in global max-timestep information:
  - Via the Worker's `max_timesteps` c'tor arg.
  - Via the Agent's `max_timesteps` c'tor arg.
  - Leave it to the Worker to figure out the max timesteps itself. A call to
  `Worker.execute_timesteps(timesteps=n)` will use n, a call to `Worker.execute_episodes(episodes=n,
  max_timesteps_per_episode=100)` will use 100 x n, etc.
  - If you are not using our Worker classes, make sure to pass in manually a `time_percentage`
  between 0.0 (start learning) and 1.0 (finished learning) into calls to
  `Agent.get_action()` and `Agent.update()`.
- Added `time_percentage` inputs to `Agent.update()` and `Agent.get_action()`
  calls. This enables all Components that own `TimeDependentParameter`
  sub-components to decay/change these values over time. This applies mostly to
  optimizers, loss-functions and (epsilon)-exploration components.
  See FAQs on how to configure decays for arbitrary hyper-parameters.
- Reduced number of `tf.placeholder`s to one per unique API input-arg name.
  Also, all placeholders have more descriptive names now (named after the API input-arg).
- The `Optimizer` Component's step API method will no longer return `loss` and `loss_per_item`
  as 2nd and 3rd return value. Instead only the `step_op` is returned.
  Make sure that all `Optimizer.step()` calls expect only one single return value (`step_op`).
- GridWorld: Bug fix in grid-maps for which start x/y-positions are
  different from (0, 0).
  Step reward was changed from -1.0 to -0.1 for better granularity/faster learning.

## RLgraph 0.4.1 - 2019/04/28
- Fixed bug in the SequencerHelper Component causing GAEs to be calculated incorrectly.
  This bug fix largely improved PPO learning performance (see MLAgents example script and
  config for "BananaCollector").

## RLgraph 0.4 - 2019/04/27

- Agents now support fully customized baselines where ```value_function_spec``` can now 
  be any instance of ValueFunction and does not need to be a list of layers.
  See FAQ for more detail.
- Added support for unity MLAgents environment.
- Added support for Keras-style functional neural network compositions.
  Details will be added to the FAQ.
- Added support for vectorised container actions in Ray executors.
- GAE standardization in PPO is now performed across the entire batch, not sampled sub-batches, 
  which may improve performance when the option is enabled.

## RLgraph 0.3.5/6 - 2019/04/02

- Fixed bug regarding build timing of graph functions calling other graph functions,
  where the call context now accounts for nested calls to be timed more accurately.
- Fixed a number of shape bugs related to container observations in the agent buffer.
- Fixed a bug in the PPO loss function related to updating prior log probs.

## RLgraph 0.3.4 - 2019/03/29

- Ray executors now allow passing in callables
  creating custom environments instead of environment specs.
- Further unified component state handling for define by run state.
  int types are not references and storing them in a internal registry 
  (like TF/torch parameter variables) means they will never be updated.
  Components can now self-describe via get_state() to inform about their 
  non-ref types (i.e. int variables). This for example now allows to run memory 
  tests with the same code requesting internal component variables for both backends.
- SAC agent now supports image inputs in the value function and container actions.
- Fixed a number of bugs related to action vectorization and preprocessing in SAC.

## RLgraph 0.3.3 - 2019/02/25

- Added soft actor critic implementation (contributed by @janislavjankov) 
- Separated out action adapters to be able to handle different bounded distributions
- Added a number of torch test cases to continuous integration
- Fixed a number of bugs in define-by-run mode related to arg splitting and merging.
- Fixed a number of shape bugs in various torch implementations
- Fixed a bug relating to assigning references instead of just copying weights when syncing torch Parmeter objects

## RLgraph 0.3.2 - 2019/02/09
- Fixed a number of bugs in internal state management for PyTorch which now
  allow to unify variable creation in most components
- Fixed bug in PyTorch GAE calculation
- Added PyTorch basic replay buffer implementation
- Renamed _variables() to variables() to obtain internal state of a component
- Changed some single node configurations in examples to use less memory and only
  one replay worker (Ape-X).

## RLgraph 0.3.1 - 2019/01/27

- Fixed count bug in synchronous Ray executor
- Fixed bugs related to episode-fetching in the ring-buffer 
  (only occurring when using episode update mode)
- Added reward-clipping option to GAE
- Added post-processing flag to DQN multi-gpu mode

## RLgraph 0.3.0 - 2019/01/25

- Added Ray executor for distributed policy optimization, e.g. distributed PPO on Ray.
- Allow use of api and graph functions from list comprehensions and lambdas
- Improved agent api to define graph functions 
- Fixed various build instabilities related to build order
- Fixed a bug for container actions where huber loss was applied to each action instead to the aggregate loss
- Fixed a number of bugs around space inference for PyTorch when using lists and numpy arrays to store internal state
- Simplified multi-gpu semantics for iterative in-graph multi gpu updates (e.g. on PPO).
- Allow for in-graph and external post-processing via extra flag
- Fixed bug in continuous action policies which made distribution parameters to be parsed incorrectly

## RLgraph 0.2.3 - 2018/12/15

- Improved LSTM-layer handling with keras-style api in network to manage sequences
- Added new LSTM example in examples folder
- Updated implementations to PyTorch 1.0
- Fixed various bugs around PyTorch type inference during build process 
- Improved memory usage of various Ray tasks by avoiding defensive copies,
  following improvements in Ray's memory management.
  
## RLgraph 0.2.2 - 2018/12/3
- Implemented support for advanced decorator options for PyTorch backend
- Various bugfixes in PyTorch utilities needed for PPO/Actor critic

## RLgraph 0.2.1 - 2018/11/25
- Updated actor-critic to support external value functions
- Fixed bugs related to hardcoded entropy for categoricals in loss functions

## RLgraph 0.2.0 - 2018/11/23
- Introduced support for container actions so actions can now be specified as dicts of
arbitrary numbers of sub-actions.
- Added agent a number of learning tests to CI
<|MERGE_RESOLUTION|>--- conflicted
+++ resolved
@@ -1,11 +1,10 @@
 ## Release notes
 Summarizes updates in recent releases.
 
-<<<<<<< HEAD
 ## RLgraph 0.6.0 - 2019/06/??
 - TODO: return sequence_indeces from ring_buffer automatically (if set in c'tor as an option).
 True for records with terminal=True or for last record in ring-memory (no matter, what value terminal has).
-=======
+
 ## RLgraph 0.5.5 - 2019/07/01
 - Added some new Components (MultiInputStreamNN, VariationalAutoEncoder, MultiLSTMLayer, JointCumulativeDistribution,
   different supervised LossFunctions, Models, etc..), incl. test cases.
@@ -44,7 +43,6 @@
 - Added visualization tools for GridWorld envs. Rendering is now done in
   pygame (optional install and the env has additional heat-map and
   rewards/states-paths visualizing methods (png output).
->>>>>>> 94691a8d
 
 ## RLgraph 0.5.1 - 2019/05/24
 - Fixed bug in PPOLossFunction affecting action spaces with shapes like
